lockfileVersion: '9.0'

settings:
  autoInstallPeers: true
  excludeLinksFromLockfile: false

importers:

  .:
    dependencies:
      is-wsl:
        specifier: 3.1.0
        version: 3.1.0
      vscode-languageclient:
        specifier: 9.0.1
        version: 9.0.1
      vscode-uri:
        specifier: 3.1.0
        version: 3.1.0
    devDependencies:
      '@biomejs/biome':
<<<<<<< HEAD
        specifier: 2.1.2
        version: 2.1.2
=======
        specifier: 2.1.3
        version: 2.1.3
>>>>>>> 8fa2ca19
      '@changesets/changelog-github':
        specifier: 0.5.1
        version: 0.5.1
      '@changesets/cli':
        specifier: 2.29.5
        version: 2.29.5
      '@rollup/plugin-commonjs':
        specifier: 28.0.6
        version: 28.0.6(rollup@4.46.2)
      '@rollup/plugin-json':
        specifier: 6.1.0
        version: 6.1.0(rollup@4.46.2)
      '@rollup/plugin-node-resolve':
        specifier: 16.0.1
        version: 16.0.1(rollup@4.46.2)
      '@types/node':
        specifier: 22.17.0
        version: 22.17.0
      '@types/vscode':
        specifier: ^1.80.0
        version: 1.99.1
      '@vscode/vsce':
        specifier: 3.6.0
        version: 3.6.0
      esbuild:
        specifier: 0.25.8
        version: 0.25.8
      lefthook:
        specifier: 1.12.2
        version: 1.12.2
      ovsx:
        specifier: 0.10.5
        version: 0.10.5
      rollup:
        specifier: 4.46.2
        version: 4.46.2
      rollup-plugin-esbuild:
        specifier: 6.2.1
        version: 6.2.1(esbuild@0.25.8)(rollup@4.46.2)
      typescript:
        specifier: 5.9.2
        version: 5.9.2

packages:

  '@azu/format-text@1.0.2':
    resolution: {integrity: sha512-Swi4N7Edy1Eqq82GxgEECXSSLyn6GOb5htRFPzBDdUkECGXtlf12ynO5oJSpWKPwCaUssOu7NfhDcCWpIC6Ywg==}

  '@azu/style-format@1.0.1':
    resolution: {integrity: sha512-AHcTojlNBdD/3/KxIKlg8sxIWHfOtQszLvOpagLTO+bjC3u7SAszu1lf//u7JJC50aUSH+BVWDD/KvaA6Gfn5g==}

  '@azure/abort-controller@2.1.2':
    resolution: {integrity: sha512-nBrLsEWm4J2u5LpAPjxADTlq3trDgVZZXHNKabeXZtpq3d3AbN/KGO82R87rdDz5/lYB024rtEf10/q0urNgsA==}
    engines: {node: '>=18.0.0'}

  '@azure/core-auth@1.9.0':
    resolution: {integrity: sha512-FPwHpZywuyasDSLMqJ6fhbOK3TqUdviZNF8OqRGA4W5Ewib2lEEZ+pBsYcBa88B2NGO/SEnYPGhyBqNlE8ilSw==}
    engines: {node: '>=18.0.0'}

  '@azure/core-client@1.9.4':
    resolution: {integrity: sha512-f7IxTD15Qdux30s2qFARH+JxgwxWLG2Rlr4oSkPGuLWm+1p5y1+C04XGLA0vmX6EtqfutmjvpNmAfgwVIS5hpw==}
    engines: {node: '>=18.0.0'}

  '@azure/core-rest-pipeline@1.20.0':
    resolution: {integrity: sha512-ASoP8uqZBS3H/8N8at/XwFr6vYrRP3syTK0EUjDXQy0Y1/AUS+QeIRThKmTNJO2RggvBBxaXDPM7YoIwDGeA0g==}
    engines: {node: '>=18.0.0'}

  '@azure/core-tracing@1.2.0':
    resolution: {integrity: sha512-UKTiEJPkWcESPYJz3X5uKRYyOcJD+4nYph+KpfdPRnQJVrZfk0KJgdnaAWKfhsBBtAf/D58Az4AvCJEmWgIBAg==}
    engines: {node: '>=18.0.0'}

  '@azure/core-util@1.12.0':
    resolution: {integrity: sha512-13IyjTQgABPARvG90+N2dXpC+hwp466XCdQXPCRlbWHgd3SJd5Q1VvaBGv6k1BIa4MQm6hAF1UBU1m8QUxV8sQ==}
    engines: {node: '>=18.0.0'}

  '@azure/identity@4.9.1':
    resolution: {integrity: sha512-986D7Cf1AOwYqSDtO/FnMAyk/Jc8qpftkGsxuehoh4F85MhQ4fICBGX/44+X1y78lN4Sqib3Bsoaoh/FvOGgmg==}
    engines: {node: '>=18.0.0'}

  '@azure/logger@1.2.0':
    resolution: {integrity: sha512-0hKEzLhpw+ZTAfNJyRrn6s+V0nDWzXk9OjBr2TiGIu0OfMr5s2V4FpKLTAK3Ca5r5OKLbf4hkOGDPyiRjie/jA==}
    engines: {node: '>=18.0.0'}

  '@azure/msal-browser@4.11.1':
    resolution: {integrity: sha512-jPxASelqmP/0R1jZuYW8cboba95M9jpUi2ZqzgftddlAIRZA9KL/YaESuT55zu9+BIPS5Eo2kuhy3q2jjU3whg==}
    engines: {node: '>=0.8.0'}

  '@azure/msal-common@15.5.2':
    resolution: {integrity: sha512-+G85T6oA6i4ubzjOw4BpWd8QCG2FunYN4jaz96gw3SUd8+89vwuiqLg6mtnm/lkPC95bayD+CwuwFn9wvhQGow==}
    engines: {node: '>=0.8.0'}

  '@azure/msal-node@3.5.2':
    resolution: {integrity: sha512-mt97ieL+IpD/7Hj7Q6pGTPk3dBgvhkOV1HYyH+PkOakhbOOCEb9flAteDgBfADRXBsYJZT+ZlEbPJa4IDn9HZw==}
    engines: {node: '>=16'}

  '@babel/code-frame@7.27.1':
    resolution: {integrity: sha512-cjQ7ZlQ0Mv3b47hABuTevyTuYN4i+loJKGeV9flcCgIK37cCXRh+L1bd3iBHlynerhQ7BhCkn2BPbQUL+rGqFg==}
    engines: {node: '>=6.9.0'}

  '@babel/helper-validator-identifier@7.27.1':
    resolution: {integrity: sha512-D2hP9eA+Sqx1kBZgzxZh0y1trbuU+JoDkiEwqhQ36nodYqJwyEIhPSdMNd7lOm/4io72luTPWH20Yda0xOuUow==}
    engines: {node: '>=6.9.0'}

  '@babel/runtime@7.27.1':
    resolution: {integrity: sha512-1x3D2xEk2fRo3PAhwQwu5UubzgiVWSXTBfWpVd2Mx2AzRqJuDJCsgaDVZ7HB5iGzDW1Hl1sWN2mFyKjmR9uAog==}
    engines: {node: '>=6.9.0'}

<<<<<<< HEAD
  '@biomejs/biome@2.1.2':
    resolution: {integrity: sha512-yq8ZZuKuBVDgAS76LWCfFKHSYIAgqkxVB3mGVVpOe2vSkUTs7xG46zXZeNPRNVjiJuw0SZ3+J2rXiYx0RUpfGg==}
    engines: {node: '>=14.21.3'}
    hasBin: true

  '@biomejs/cli-darwin-arm64@2.1.2':
    resolution: {integrity: sha512-leFAks64PEIjc7MY/cLjE8u5OcfBKkcDB0szxsWUB4aDfemBep1WVKt0qrEyqZBOW8LPHzrFMyDl3FhuuA0E7g==}
=======
  '@biomejs/biome@2.1.3':
    resolution: {integrity: sha512-KE/tegvJIxTkl7gJbGWSgun7G6X/n2M6C35COT6ctYrAy7SiPyNvi6JtoQERVK/VRbttZfgGq96j2bFmhmnH4w==}
    engines: {node: '>=14.21.3'}
    hasBin: true

  '@biomejs/cli-darwin-arm64@2.1.3':
    resolution: {integrity: sha512-LFLkSWRoSGS1wVUD/BE6Nlt2dSn0ulH3XImzg2O/36BoToJHKXjSxzPEMAqT9QvwVtk7/9AQhZpTneERU9qaXA==}
>>>>>>> 8fa2ca19
    engines: {node: '>=14.21.3'}
    cpu: [arm64]
    os: [darwin]

<<<<<<< HEAD
  '@biomejs/cli-darwin-x64@2.1.2':
    resolution: {integrity: sha512-Nmmv7wRX5Nj7lGmz0FjnWdflJg4zii8Ivruas6PBKzw5SJX/q+Zh2RfnO+bBnuKLXpj8kiI2x2X12otpH6a32A==}
=======
  '@biomejs/cli-darwin-x64@2.1.3':
    resolution: {integrity: sha512-Q/4OTw8P9No9QeowyxswcWdm0n2MsdCwWcc5NcKQQvzwPjwuPdf8dpPPf4r+x0RWKBtl1FLiAUtJvBlri6DnYw==}
>>>>>>> 8fa2ca19
    engines: {node: '>=14.21.3'}
    cpu: [x64]
    os: [darwin]

<<<<<<< HEAD
  '@biomejs/cli-linux-arm64-musl@2.1.2':
    resolution: {integrity: sha512-qgHvafhjH7Oca114FdOScmIKf1DlXT1LqbOrrbR30kQDLFPEOpBG0uzx6MhmsrmhGiCFCr2obDamu+czk+X0HQ==}
=======
  '@biomejs/cli-linux-arm64-musl@2.1.3':
    resolution: {integrity: sha512-KXouFSBnoxAWZYDQrnNRzZBbt5s9UJkIm40hdvSL9mBxSSoxRFQJbtg1hP3aa8A2SnXyQHxQfpiVeJlczZt76w==}
>>>>>>> 8fa2ca19
    engines: {node: '>=14.21.3'}
    cpu: [arm64]
    os: [linux]

<<<<<<< HEAD
  '@biomejs/cli-linux-arm64@2.1.2':
    resolution: {integrity: sha512-NWNy2Diocav61HZiv2enTQykbPP/KrA/baS7JsLSojC7Xxh2nl9IczuvE5UID7+ksRy2e7yH7klm/WkA72G1dw==}
=======
  '@biomejs/cli-linux-arm64@2.1.3':
    resolution: {integrity: sha512-2hS6LgylRqMFmAZCOFwYrf77QMdUwJp49oe8PX/O8+P2yKZMSpyQTf3Eo5ewnsMFUEmYbPOskafdV1ds1MZMJA==}
>>>>>>> 8fa2ca19
    engines: {node: '>=14.21.3'}
    cpu: [arm64]
    os: [linux]

<<<<<<< HEAD
  '@biomejs/cli-linux-x64-musl@2.1.2':
    resolution: {integrity: sha512-xlB3mU14ZUa3wzLtXfmk2IMOGL+S0aHFhSix/nssWS/2XlD27q+S6f0dlQ8WOCbYoXcuz8BCM7rCn2lxdTrlQA==}
=======
  '@biomejs/cli-linux-x64-musl@2.1.3':
    resolution: {integrity: sha512-KaLAxnROouzIWtl6a0Y88r/4hW5oDUJTIqQorOTVQITaKQsKjZX4XCUmHIhdEk8zMnaiLZzRTAwk1yIAl+mIew==}
>>>>>>> 8fa2ca19
    engines: {node: '>=14.21.3'}
    cpu: [x64]
    os: [linux]

<<<<<<< HEAD
  '@biomejs/cli-linux-x64@2.1.2':
    resolution: {integrity: sha512-Km/UYeVowygTjpX6sGBzlizjakLoMQkxWbruVZSNE6osuSI63i4uCeIL+6q2AJlD3dxoiBJX70dn1enjQnQqwA==}
=======
  '@biomejs/cli-linux-x64@2.1.3':
    resolution: {integrity: sha512-NxlSCBhLvQtWGagEztfAZ4WcE1AkMTntZV65ZvR+J9jp06+EtOYEBPQndA70ZGhHbEDG57bR6uNvqkd1WrEYVA==}
>>>>>>> 8fa2ca19
    engines: {node: '>=14.21.3'}
    cpu: [x64]
    os: [linux]

<<<<<<< HEAD
  '@biomejs/cli-win32-arm64@2.1.2':
    resolution: {integrity: sha512-G8KWZli5ASOXA3yUQgx+M4pZRv3ND16h77UsdunUL17uYpcL/UC7RkWTdkfvMQvogVsAuz5JUcBDjgZHXxlKoA==}
=======
  '@biomejs/cli-win32-arm64@2.1.3':
    resolution: {integrity: sha512-V9CUZCtWH4u0YwyCYbQ3W5F4ZGPWp2C2TYcsiWFNNyRfmOW1j/TY/jAurl33SaRjgZPO5UUhGyr9m6BN9t84NQ==}
>>>>>>> 8fa2ca19
    engines: {node: '>=14.21.3'}
    cpu: [arm64]
    os: [win32]

<<<<<<< HEAD
  '@biomejs/cli-win32-x64@2.1.2':
    resolution: {integrity: sha512-9zajnk59PMpjBkty3bK2IrjUsUHvqe9HWwyAWQBjGLE7MIBjbX2vwv1XPEhmO2RRuGoTkVx3WCanHrjAytICLA==}
=======
  '@biomejs/cli-win32-x64@2.1.3':
    resolution: {integrity: sha512-dxy599q6lgp8ANPpR8sDMscwdp9oOumEsVXuVCVT9N2vAho8uYXlCz53JhxX6LtJOXaE73qzgkGQ7QqvFlMC0g==}
>>>>>>> 8fa2ca19
    engines: {node: '>=14.21.3'}
    cpu: [x64]
    os: [win32]

  '@changesets/apply-release-plan@7.0.12':
    resolution: {integrity: sha512-EaET7As5CeuhTzvXTQCRZeBUcisoYPDDcXvgTE/2jmmypKp0RC7LxKj/yzqeh/1qFTZI7oDGFcL1PHRuQuketQ==}

  '@changesets/assemble-release-plan@6.0.9':
    resolution: {integrity: sha512-tPgeeqCHIwNo8sypKlS3gOPmsS3wP0zHt67JDuL20P4QcXiw/O4Hl7oXiuLnP9yg+rXLQ2sScdV1Kkzde61iSQ==}

  '@changesets/changelog-git@0.2.1':
    resolution: {integrity: sha512-x/xEleCFLH28c3bQeQIyeZf8lFXyDFVn1SgcBiR2Tw/r4IAWlk1fzxCEZ6NxQAjF2Nwtczoen3OA2qR+UawQ8Q==}

  '@changesets/changelog-github@0.5.1':
    resolution: {integrity: sha512-BVuHtF+hrhUScSoHnJwTELB4/INQxVFc+P/Qdt20BLiBFIHFJDDUaGsZw+8fQeJTRP5hJZrzpt3oZWh0G19rAQ==}

  '@changesets/cli@2.29.5':
    resolution: {integrity: sha512-0j0cPq3fgxt2dPdFsg4XvO+6L66RC0pZybT9F4dG5TBrLA3jA/1pNkdTXH9IBBVHkgsKrNKenI3n1mPyPlIydg==}
    hasBin: true

  '@changesets/config@3.1.1':
    resolution: {integrity: sha512-bd+3Ap2TKXxljCggI0mKPfzCQKeV/TU4yO2h2C6vAihIo8tzseAn2e7klSuiyYYXvgu53zMN1OeYMIQkaQoWnA==}

  '@changesets/errors@0.2.0':
    resolution: {integrity: sha512-6BLOQUscTpZeGljvyQXlWOItQyU71kCdGz7Pi8H8zdw6BI0g3m43iL4xKUVPWtG+qrrL9DTjpdn8eYuCQSRpow==}

  '@changesets/get-dependents-graph@2.1.3':
    resolution: {integrity: sha512-gphr+v0mv2I3Oxt19VdWRRUxq3sseyUpX9DaHpTUmLj92Y10AGy+XOtV+kbM6L/fDcpx7/ISDFK6T8A/P3lOdQ==}

  '@changesets/get-github-info@0.6.0':
    resolution: {integrity: sha512-v/TSnFVXI8vzX9/w3DU2Ol+UlTZcu3m0kXTjTT4KlAdwSvwutcByYwyYn9hwerPWfPkT2JfpoX0KgvCEi8Q/SA==}

  '@changesets/get-release-plan@4.0.13':
    resolution: {integrity: sha512-DWG1pus72FcNeXkM12tx+xtExyH/c9I1z+2aXlObH3i9YA7+WZEVaiHzHl03thpvAgWTRaH64MpfHxozfF7Dvg==}

  '@changesets/get-version-range-type@0.4.0':
    resolution: {integrity: sha512-hwawtob9DryoGTpixy1D3ZXbGgJu1Rhr+ySH2PvTLHvkZuQ7sRT4oQwMh0hbqZH1weAooedEjRsbrWcGLCeyVQ==}

  '@changesets/git@3.0.4':
    resolution: {integrity: sha512-BXANzRFkX+XcC1q/d27NKvlJ1yf7PSAgi8JG6dt8EfbHFHi4neau7mufcSca5zRhwOL8j9s6EqsxmT+s+/E6Sw==}

  '@changesets/logger@0.1.1':
    resolution: {integrity: sha512-OQtR36ZlnuTxKqoW4Sv6x5YIhOmClRd5pWsjZsddYxpWs517R0HkyiefQPIytCVh4ZcC5x9XaG8KTdd5iRQUfg==}

  '@changesets/parse@0.4.1':
    resolution: {integrity: sha512-iwksMs5Bf/wUItfcg+OXrEpravm5rEd9Bf4oyIPL4kVTmJQ7PNDSd6MDYkpSJR1pn7tz/k8Zf2DhTCqX08Ou+Q==}

  '@changesets/pre@2.0.2':
    resolution: {integrity: sha512-HaL/gEyFVvkf9KFg6484wR9s0qjAXlZ8qWPDkTyKF6+zqjBe/I2mygg3MbpZ++hdi0ToqNUF8cjj7fBy0dg8Ug==}

  '@changesets/read@0.6.5':
    resolution: {integrity: sha512-UPzNGhsSjHD3Veb0xO/MwvasGe8eMyNrR/sT9gR8Q3DhOQZirgKhhXv/8hVsI0QpPjR004Z9iFxoJU6in3uGMg==}

  '@changesets/should-skip-package@0.1.2':
    resolution: {integrity: sha512-qAK/WrqWLNCP22UDdBTMPH5f41elVDlsNyat180A33dWxuUDyNpg6fPi/FyTZwRriVjg0L8gnjJn2F9XAoF0qw==}

  '@changesets/types@4.1.0':
    resolution: {integrity: sha512-LDQvVDv5Kb50ny2s25Fhm3d9QSZimsoUGBsUioj6MC3qbMUCuC8GPIvk/M6IvXx3lYhAs0lwWUQLb+VIEUCECw==}

  '@changesets/types@6.1.0':
    resolution: {integrity: sha512-rKQcJ+o1nKNgeoYRHKOS07tAMNd3YSN0uHaJOZYjBAgxfV7TUE7JE+z4BzZdQwb5hKaYbayKN5KrYV7ODb2rAA==}

  '@changesets/write@0.4.0':
    resolution: {integrity: sha512-CdTLvIOPiCNuH71pyDu3rA+Q0n65cmAbXnwWH84rKGiFumFzkmHNT8KHTMEchcxN+Kl8I54xGUhJ7l3E7X396Q==}

  '@emnapi/core@1.4.3':
    resolution: {integrity: sha512-4m62DuCE07lw01soJwPiBGC0nAww0Q+RY70VZ+n49yDIO13yyinhbWCeNnaob0lakDtWQzSdtNWzJeOJt2ma+g==}

  '@emnapi/runtime@1.4.3':
    resolution: {integrity: sha512-pBPWdu6MLKROBX05wSNKcNb++m5Er+KQ9QkB+WVM+pW2Kx9hoSrVTnu3BdkI5eBLZoKu/J6mW/B6i6bJB2ytXQ==}

  '@emnapi/wasi-threads@1.0.2':
    resolution: {integrity: sha512-5n3nTJblwRi8LlXkJ9eBzu+kZR8Yxcc7ubakyQTFzPMtIhFpUBRbsnc2Dv88IZDIbCDlBiWrknhB4Lsz7mg6BA==}

  '@esbuild/aix-ppc64@0.25.8':
    resolution: {integrity: sha512-urAvrUedIqEiFR3FYSLTWQgLu5tb+m0qZw0NBEasUeo6wuqatkMDaRT+1uABiGXEu5vqgPd7FGE1BhsAIy9QVA==}
    engines: {node: '>=18'}
    cpu: [ppc64]
    os: [aix]

  '@esbuild/android-arm64@0.25.8':
    resolution: {integrity: sha512-OD3p7LYzWpLhZEyATcTSJ67qB5D+20vbtr6vHlHWSQYhKtzUYrETuWThmzFpZtFsBIxRvhO07+UgVA9m0i/O1w==}
    engines: {node: '>=18'}
    cpu: [arm64]
    os: [android]

  '@esbuild/android-arm@0.25.8':
    resolution: {integrity: sha512-RONsAvGCz5oWyePVnLdZY/HHwA++nxYWIX1atInlaW6SEkwq6XkP3+cb825EUcRs5Vss/lGh/2YxAb5xqc07Uw==}
    engines: {node: '>=18'}
    cpu: [arm]
    os: [android]

  '@esbuild/android-x64@0.25.8':
    resolution: {integrity: sha512-yJAVPklM5+4+9dTeKwHOaA+LQkmrKFX96BM0A/2zQrbS6ENCmxc4OVoBs5dPkCCak2roAD+jKCdnmOqKszPkjA==}
    engines: {node: '>=18'}
    cpu: [x64]
    os: [android]

  '@esbuild/darwin-arm64@0.25.8':
    resolution: {integrity: sha512-Jw0mxgIaYX6R8ODrdkLLPwBqHTtYHJSmzzd+QeytSugzQ0Vg4c5rDky5VgkoowbZQahCbsv1rT1KW72MPIkevw==}
    engines: {node: '>=18'}
    cpu: [arm64]
    os: [darwin]

  '@esbuild/darwin-x64@0.25.8':
    resolution: {integrity: sha512-Vh2gLxxHnuoQ+GjPNvDSDRpoBCUzY4Pu0kBqMBDlK4fuWbKgGtmDIeEC081xi26PPjn+1tct+Bh8FjyLlw1Zlg==}
    engines: {node: '>=18'}
    cpu: [x64]
    os: [darwin]

  '@esbuild/freebsd-arm64@0.25.8':
    resolution: {integrity: sha512-YPJ7hDQ9DnNe5vxOm6jaie9QsTwcKedPvizTVlqWG9GBSq+BuyWEDazlGaDTC5NGU4QJd666V0yqCBL2oWKPfA==}
    engines: {node: '>=18'}
    cpu: [arm64]
    os: [freebsd]

  '@esbuild/freebsd-x64@0.25.8':
    resolution: {integrity: sha512-MmaEXxQRdXNFsRN/KcIimLnSJrk2r5H8v+WVafRWz5xdSVmWLoITZQXcgehI2ZE6gioE6HirAEToM/RvFBeuhw==}
    engines: {node: '>=18'}
    cpu: [x64]
    os: [freebsd]

  '@esbuild/linux-arm64@0.25.8':
    resolution: {integrity: sha512-WIgg00ARWv/uYLU7lsuDK00d/hHSfES5BzdWAdAig1ioV5kaFNrtK8EqGcUBJhYqotlUByUKz5Qo6u8tt7iD/w==}
    engines: {node: '>=18'}
    cpu: [arm64]
    os: [linux]

  '@esbuild/linux-arm@0.25.8':
    resolution: {integrity: sha512-FuzEP9BixzZohl1kLf76KEVOsxtIBFwCaLupVuk4eFVnOZfU+Wsn+x5Ryam7nILV2pkq2TqQM9EZPsOBuMC+kg==}
    engines: {node: '>=18'}
    cpu: [arm]
    os: [linux]

  '@esbuild/linux-ia32@0.25.8':
    resolution: {integrity: sha512-A1D9YzRX1i+1AJZuFFUMP1E9fMaYY+GnSQil9Tlw05utlE86EKTUA7RjwHDkEitmLYiFsRd9HwKBPEftNdBfjg==}
    engines: {node: '>=18'}
    cpu: [ia32]
    os: [linux]

  '@esbuild/linux-loong64@0.25.8':
    resolution: {integrity: sha512-O7k1J/dwHkY1RMVvglFHl1HzutGEFFZ3kNiDMSOyUrB7WcoHGf96Sh+64nTRT26l3GMbCW01Ekh/ThKM5iI7hQ==}
    engines: {node: '>=18'}
    cpu: [loong64]
    os: [linux]

  '@esbuild/linux-mips64el@0.25.8':
    resolution: {integrity: sha512-uv+dqfRazte3BzfMp8PAQXmdGHQt2oC/y2ovwpTteqrMx2lwaksiFZ/bdkXJC19ttTvNXBuWH53zy/aTj1FgGw==}
    engines: {node: '>=18'}
    cpu: [mips64el]
    os: [linux]

  '@esbuild/linux-ppc64@0.25.8':
    resolution: {integrity: sha512-GyG0KcMi1GBavP5JgAkkstMGyMholMDybAf8wF5A70CALlDM2p/f7YFE7H92eDeH/VBtFJA5MT4nRPDGg4JuzQ==}
    engines: {node: '>=18'}
    cpu: [ppc64]
    os: [linux]

  '@esbuild/linux-riscv64@0.25.8':
    resolution: {integrity: sha512-rAqDYFv3yzMrq7GIcen3XP7TUEG/4LK86LUPMIz6RT8A6pRIDn0sDcvjudVZBiiTcZCY9y2SgYX2lgK3AF+1eg==}
    engines: {node: '>=18'}
    cpu: [riscv64]
    os: [linux]

  '@esbuild/linux-s390x@0.25.8':
    resolution: {integrity: sha512-Xutvh6VjlbcHpsIIbwY8GVRbwoviWT19tFhgdA7DlenLGC/mbc3lBoVb7jxj9Z+eyGqvcnSyIltYUrkKzWqSvg==}
    engines: {node: '>=18'}
    cpu: [s390x]
    os: [linux]

  '@esbuild/linux-x64@0.25.8':
    resolution: {integrity: sha512-ASFQhgY4ElXh3nDcOMTkQero4b1lgubskNlhIfJrsH5OKZXDpUAKBlNS0Kx81jwOBp+HCeZqmoJuihTv57/jvQ==}
    engines: {node: '>=18'}
    cpu: [x64]
    os: [linux]

  '@esbuild/netbsd-arm64@0.25.8':
    resolution: {integrity: sha512-d1KfruIeohqAi6SA+gENMuObDbEjn22olAR7egqnkCD9DGBG0wsEARotkLgXDu6c4ncgWTZJtN5vcgxzWRMzcw==}
    engines: {node: '>=18'}
    cpu: [arm64]
    os: [netbsd]

  '@esbuild/netbsd-x64@0.25.8':
    resolution: {integrity: sha512-nVDCkrvx2ua+XQNyfrujIG38+YGyuy2Ru9kKVNyh5jAys6n+l44tTtToqHjino2My8VAY6Lw9H7RI73XFi66Cg==}
    engines: {node: '>=18'}
    cpu: [x64]
    os: [netbsd]

  '@esbuild/openbsd-arm64@0.25.8':
    resolution: {integrity: sha512-j8HgrDuSJFAujkivSMSfPQSAa5Fxbvk4rgNAS5i3K+r8s1X0p1uOO2Hl2xNsGFppOeHOLAVgYwDVlmxhq5h+SQ==}
    engines: {node: '>=18'}
    cpu: [arm64]
    os: [openbsd]

  '@esbuild/openbsd-x64@0.25.8':
    resolution: {integrity: sha512-1h8MUAwa0VhNCDp6Af0HToI2TJFAn1uqT9Al6DJVzdIBAd21m/G0Yfc77KDM3uF3T/YaOgQq3qTJHPbTOInaIQ==}
    engines: {node: '>=18'}
    cpu: [x64]
    os: [openbsd]

  '@esbuild/openharmony-arm64@0.25.8':
    resolution: {integrity: sha512-r2nVa5SIK9tSWd0kJd9HCffnDHKchTGikb//9c7HX+r+wHYCpQrSgxhlY6KWV1nFo1l4KFbsMlHk+L6fekLsUg==}
    engines: {node: '>=18'}
    cpu: [arm64]
    os: [openharmony]

  '@esbuild/sunos-x64@0.25.8':
    resolution: {integrity: sha512-zUlaP2S12YhQ2UzUfcCuMDHQFJyKABkAjvO5YSndMiIkMimPmxA+BYSBikWgsRpvyxuRnow4nS5NPnf9fpv41w==}
    engines: {node: '>=18'}
    cpu: [x64]
    os: [sunos]

  '@esbuild/win32-arm64@0.25.8':
    resolution: {integrity: sha512-YEGFFWESlPva8hGL+zvj2z/SaK+pH0SwOM0Nc/d+rVnW7GSTFlLBGzZkuSU9kFIGIo8q9X3ucpZhu8PDN5A2sQ==}
    engines: {node: '>=18'}
    cpu: [arm64]
    os: [win32]

  '@esbuild/win32-ia32@0.25.8':
    resolution: {integrity: sha512-hiGgGC6KZ5LZz58OL/+qVVoZiuZlUYlYHNAmczOm7bs2oE1XriPFi5ZHHrS8ACpV5EjySrnoCKmcbQMN+ojnHg==}
    engines: {node: '>=18'}
    cpu: [ia32]
    os: [win32]

  '@esbuild/win32-x64@0.25.8':
    resolution: {integrity: sha512-cn3Yr7+OaaZq1c+2pe+8yxC8E144SReCQjN6/2ynubzYjvyqZjTXfQJpAcQpsdJq3My7XADANiYGHoFC69pLQw==}
    engines: {node: '>=18'}
    cpu: [x64]
    os: [win32]

  '@isaacs/cliui@8.0.2':
    resolution: {integrity: sha512-O8jcjabXaleOG9DQ0+ARXWZBTfnP4WNAqzuiJK7ll44AmxGKv/J2M4TPjxjY3znBCfvBXFzucm1twdyFybFqEA==}
    engines: {node: '>=12'}

  '@jridgewell/sourcemap-codec@1.5.0':
    resolution: {integrity: sha512-gv3ZRaISU3fjPAgNsriBRqGWQL6quFx04YMPW/zD8XMLsU32mhCCbfbO6KZFLjvYpCZ8zyDEgqsgf+PwPaM7GQ==}

  '@manypkg/find-root@1.1.0':
    resolution: {integrity: sha512-mki5uBvhHzO8kYYix/WRy2WX8S3B5wdVSc9D6KcU5lQNglP2yt58/VfLuAK49glRXChosY8ap2oJ1qgma3GUVA==}

  '@manypkg/get-packages@1.1.3':
    resolution: {integrity: sha512-fo+QhuU3qE/2TQMQmbVMqaQ6EWbMhi4ABWP+O4AM1NqPBuy0OrApV5LO6BrrgnhtAHS2NH6RrVk9OL181tTi8A==}

  '@napi-rs/wasm-runtime@0.2.10':
    resolution: {integrity: sha512-bCsCyeZEwVErsGmyPNSzwfwFn4OdxBj0mmv6hOFucB/k81Ojdu68RbZdxYsRQUPc9l6SU5F/cG+bXgWs3oUgsQ==}

  '@node-rs/crc32-android-arm-eabi@1.10.6':
    resolution: {integrity: sha512-vZAMuJXm3TpWPOkkhxdrofWDv+Q+I2oO7ucLRbXyAPmXFNDhHtBxbO1rk9Qzz+M3eep8ieS4/+jCL1Q0zacNMQ==}
    engines: {node: '>= 10'}
    cpu: [arm]
    os: [android]

  '@node-rs/crc32-android-arm64@1.10.6':
    resolution: {integrity: sha512-Vl/JbjCinCw/H9gEpZveWCMjxjcEChDcDBM8S4hKay5yyoRCUHJPuKr4sjVDBeOm+1nwU3oOm6Ca8dyblwp4/w==}
    engines: {node: '>= 10'}
    cpu: [arm64]
    os: [android]

  '@node-rs/crc32-darwin-arm64@1.10.6':
    resolution: {integrity: sha512-kARYANp5GnmsQiViA5Qu74weYQ3phOHSYQf0G+U5wB3NB5JmBHnZcOc46Ig21tTypWtdv7u63TaltJQE41noyg==}
    engines: {node: '>= 10'}
    cpu: [arm64]
    os: [darwin]

  '@node-rs/crc32-darwin-x64@1.10.6':
    resolution: {integrity: sha512-Q99bevJVMfLTISpkpKBlXgtPUItrvTWKFyiqoKH5IvscZmLV++NH4V13Pa17GTBmv9n18OwzgQY4/SRq6PQNVA==}
    engines: {node: '>= 10'}
    cpu: [x64]
    os: [darwin]

  '@node-rs/crc32-freebsd-x64@1.10.6':
    resolution: {integrity: sha512-66hpawbNjrgnS9EDMErta/lpaqOMrL6a6ee+nlI2viduVOmRZWm9Rg9XdGTK/+c4bQLdtC6jOd+Kp4EyGRYkAg==}
    engines: {node: '>= 10'}
    cpu: [x64]
    os: [freebsd]

  '@node-rs/crc32-linux-arm-gnueabihf@1.10.6':
    resolution: {integrity: sha512-E8Z0WChH7X6ankbVm8J/Yym19Cq3otx6l4NFPS6JW/cWdjv7iw+Sps2huSug+TBprjbcEA+s4TvEwfDI1KScjg==}
    engines: {node: '>= 10'}
    cpu: [arm]
    os: [linux]

  '@node-rs/crc32-linux-arm64-gnu@1.10.6':
    resolution: {integrity: sha512-LmWcfDbqAvypX0bQjQVPmQGazh4dLiVklkgHxpV4P0TcQ1DT86H/SWpMBMs/ncF8DGuCQ05cNyMv1iddUDugoQ==}
    engines: {node: '>= 10'}
    cpu: [arm64]
    os: [linux]

  '@node-rs/crc32-linux-arm64-musl@1.10.6':
    resolution: {integrity: sha512-k8ra/bmg0hwRrIEE8JL1p32WfaN9gDlUUpQRWsbxd1WhjqvXea7kKO6K4DwVxyxlPhBS9Gkb5Urq7Y4mXANzaw==}
    engines: {node: '>= 10'}
    cpu: [arm64]
    os: [linux]

  '@node-rs/crc32-linux-x64-gnu@1.10.6':
    resolution: {integrity: sha512-IfjtqcuFK7JrSZ9mlAFhb83xgium30PguvRjIMI45C3FJwu18bnLk1oR619IYb/zetQT82MObgmqfKOtgemEKw==}
    engines: {node: '>= 10'}
    cpu: [x64]
    os: [linux]

  '@node-rs/crc32-linux-x64-musl@1.10.6':
    resolution: {integrity: sha512-LbFYsA5M9pNunOweSt6uhxenYQF94v3bHDAQRPTQ3rnjn+mK6IC7YTAYoBjvoJP8lVzcvk9hRj8wp4Jyh6Y80g==}
    engines: {node: '>= 10'}
    cpu: [x64]
    os: [linux]

  '@node-rs/crc32-wasm32-wasi@1.10.6':
    resolution: {integrity: sha512-KaejdLgHMPsRaxnM+OG9L9XdWL2TabNx80HLdsCOoX9BVhEkfh39OeahBo8lBmidylKbLGMQoGfIKDjq0YMStw==}
    engines: {node: '>=14.0.0'}
    cpu: [wasm32]

  '@node-rs/crc32-win32-arm64-msvc@1.10.6':
    resolution: {integrity: sha512-x50AXiSxn5Ccn+dCjLf1T7ZpdBiV1Sp5aC+H2ijhJO4alwznvXgWbopPRVhbp2nj0i+Gb6kkDUEyU+508KAdGQ==}
    engines: {node: '>= 10'}
    cpu: [arm64]
    os: [win32]

  '@node-rs/crc32-win32-ia32-msvc@1.10.6':
    resolution: {integrity: sha512-DpDxQLaErJF9l36aghe1Mx+cOnYLKYo6qVPqPL9ukJ5rAGLtCdU0C+Zoi3gs9ySm8zmbFgazq/LvmsZYU42aBw==}
    engines: {node: '>= 10'}
    cpu: [ia32]
    os: [win32]

  '@node-rs/crc32-win32-x64-msvc@1.10.6':
    resolution: {integrity: sha512-5B1vXosIIBw1m2Rcnw62IIfH7W9s9f7H7Ma0rRuhT8HR4Xh8QCgw6NJSI2S2MCngsGktYnAhyUvs81b7efTyQw==}
    engines: {node: '>= 10'}
    cpu: [x64]
    os: [win32]

  '@node-rs/crc32@1.10.6':
    resolution: {integrity: sha512-+llXfqt+UzgoDzT9of5vPQPGqTAVCohU74I9zIBkNo5TH6s2P31DFJOGsJQKN207f0GHnYv5pV3wh3BCY/un/A==}
    engines: {node: '>= 10'}

  '@nodelib/fs.scandir@2.1.5':
    resolution: {integrity: sha512-vq24Bq3ym5HEQm2NKCr3yXDwjc7vTsEThRDnkp2DK9p1uqLR+DHurm/NOTo0KG7HYHU7eppKZj3MyqYuMBf62g==}
    engines: {node: '>= 8'}

  '@nodelib/fs.stat@2.0.5':
    resolution: {integrity: sha512-RkhPPp2zrqDAQA/2jNhnztcPAlv64XdhIp7a7454A5ovI7Bukxgt7MX7udwAu3zg1DcpPU0rz3VV1SeaqvY4+A==}
    engines: {node: '>= 8'}

  '@nodelib/fs.walk@1.2.8':
    resolution: {integrity: sha512-oGB+UxlgWcgQkgwo8GcEGwemoTFt3FIO9ababBmaGwXIoBKZ+GTy0pP185beGg7Llih/NSHSV2XAs1lnznocSg==}
    engines: {node: '>= 8'}

  '@rollup/plugin-commonjs@28.0.6':
    resolution: {integrity: sha512-XSQB1K7FUU5QP+3lOQmVCE3I0FcbbNvmNT4VJSj93iUjayaARrTQeoRdiYQoftAJBLrR9t2agwAd3ekaTgHNlw==}
    engines: {node: '>=16.0.0 || 14 >= 14.17'}
    peerDependencies:
      rollup: ^2.68.0||^3.0.0||^4.0.0
    peerDependenciesMeta:
      rollup:
        optional: true

  '@rollup/plugin-json@6.1.0':
    resolution: {integrity: sha512-EGI2te5ENk1coGeADSIwZ7G2Q8CJS2sF120T7jLw4xFw9n7wIOXHo+kIYRAoVpJAN+kmqZSoO3Fp4JtoNF4ReA==}
    engines: {node: '>=14.0.0'}
    peerDependencies:
      rollup: ^1.20.0||^2.0.0||^3.0.0||^4.0.0
    peerDependenciesMeta:
      rollup:
        optional: true

  '@rollup/plugin-node-resolve@16.0.1':
    resolution: {integrity: sha512-tk5YCxJWIG81umIvNkSod2qK5KyQW19qcBF/B78n1bjtOON6gzKoVeSzAE8yHCZEDmqkHKkxplExA8KzdJLJpA==}
    engines: {node: '>=14.0.0'}
    peerDependencies:
      rollup: ^2.78.0||^3.0.0||^4.0.0
    peerDependenciesMeta:
      rollup:
        optional: true

  '@rollup/pluginutils@5.1.4':
    resolution: {integrity: sha512-USm05zrsFxYLPdWWq+K3STlWiT/3ELn3RcV5hJMghpeAIhxfsUIg6mt12CBJBInWMV4VneoV7SfGv8xIwo2qNQ==}
    engines: {node: '>=14.0.0'}
    peerDependencies:
      rollup: ^1.20.0||^2.0.0||^3.0.0||^4.0.0
    peerDependenciesMeta:
      rollup:
        optional: true

  '@rollup/rollup-android-arm-eabi@4.46.2':
    resolution: {integrity: sha512-Zj3Hl6sN34xJtMv7Anwb5Gu01yujyE/cLBDB2gnHTAHaWS1Z38L7kuSG+oAh0giZMqG060f/YBStXtMH6FvPMA==}
    cpu: [arm]
    os: [android]

  '@rollup/rollup-android-arm64@4.46.2':
    resolution: {integrity: sha512-nTeCWY83kN64oQ5MGz3CgtPx8NSOhC5lWtsjTs+8JAJNLcP3QbLCtDDgUKQc/Ro/frpMq4SHUaHN6AMltcEoLQ==}
    cpu: [arm64]
    os: [android]

  '@rollup/rollup-darwin-arm64@4.46.2':
    resolution: {integrity: sha512-HV7bW2Fb/F5KPdM/9bApunQh68YVDU8sO8BvcW9OngQVN3HHHkw99wFupuUJfGR9pYLLAjcAOA6iO+evsbBaPQ==}
    cpu: [arm64]
    os: [darwin]

  '@rollup/rollup-darwin-x64@4.46.2':
    resolution: {integrity: sha512-SSj8TlYV5nJixSsm/y3QXfhspSiLYP11zpfwp6G/YDXctf3Xkdnk4woJIF5VQe0of2OjzTt8EsxnJDCdHd2xMA==}
    cpu: [x64]
    os: [darwin]

  '@rollup/rollup-freebsd-arm64@4.46.2':
    resolution: {integrity: sha512-ZyrsG4TIT9xnOlLsSSi9w/X29tCbK1yegE49RYm3tu3wF1L/B6LVMqnEWyDB26d9Ecx9zrmXCiPmIabVuLmNSg==}
    cpu: [arm64]
    os: [freebsd]

  '@rollup/rollup-freebsd-x64@4.46.2':
    resolution: {integrity: sha512-pCgHFoOECwVCJ5GFq8+gR8SBKnMO+xe5UEqbemxBpCKYQddRQMgomv1104RnLSg7nNvgKy05sLsY51+OVRyiVw==}
    cpu: [x64]
    os: [freebsd]

  '@rollup/rollup-linux-arm-gnueabihf@4.46.2':
    resolution: {integrity: sha512-EtP8aquZ0xQg0ETFcxUbU71MZlHaw9MChwrQzatiE8U/bvi5uv/oChExXC4mWhjiqK7azGJBqU0tt5H123SzVA==}
    cpu: [arm]
    os: [linux]

  '@rollup/rollup-linux-arm-musleabihf@4.46.2':
    resolution: {integrity: sha512-qO7F7U3u1nfxYRPM8HqFtLd+raev2K137dsV08q/LRKRLEc7RsiDWihUnrINdsWQxPR9jqZ8DIIZ1zJJAm5PjQ==}
    cpu: [arm]
    os: [linux]

  '@rollup/rollup-linux-arm64-gnu@4.46.2':
    resolution: {integrity: sha512-3dRaqLfcOXYsfvw5xMrxAk9Lb1f395gkoBYzSFcc/scgRFptRXL9DOaDpMiehf9CO8ZDRJW2z45b6fpU5nwjng==}
    cpu: [arm64]
    os: [linux]

  '@rollup/rollup-linux-arm64-musl@4.46.2':
    resolution: {integrity: sha512-fhHFTutA7SM+IrR6lIfiHskxmpmPTJUXpWIsBXpeEwNgZzZZSg/q4i6FU4J8qOGyJ0TR+wXBwx/L7Ho9z0+uDg==}
    cpu: [arm64]
    os: [linux]

  '@rollup/rollup-linux-loongarch64-gnu@4.46.2':
    resolution: {integrity: sha512-i7wfGFXu8x4+FRqPymzjD+Hyav8l95UIZ773j7J7zRYc3Xsxy2wIn4x+llpunexXe6laaO72iEjeeGyUFmjKeA==}
    cpu: [loong64]
    os: [linux]

  '@rollup/rollup-linux-ppc64-gnu@4.46.2':
    resolution: {integrity: sha512-B/l0dFcHVUnqcGZWKcWBSV2PF01YUt0Rvlurci5P+neqY/yMKchGU8ullZvIv5e8Y1C6wOn+U03mrDylP5q9Yw==}
    cpu: [ppc64]
    os: [linux]

  '@rollup/rollup-linux-riscv64-gnu@4.46.2':
    resolution: {integrity: sha512-32k4ENb5ygtkMwPMucAb8MtV8olkPT03oiTxJbgkJa7lJ7dZMr0GCFJlyvy+K8iq7F/iuOr41ZdUHaOiqyR3iQ==}
    cpu: [riscv64]
    os: [linux]

  '@rollup/rollup-linux-riscv64-musl@4.46.2':
    resolution: {integrity: sha512-t5B2loThlFEauloaQkZg9gxV05BYeITLvLkWOkRXogP4qHXLkWSbSHKM9S6H1schf/0YGP/qNKtiISlxvfmmZw==}
    cpu: [riscv64]
    os: [linux]

  '@rollup/rollup-linux-s390x-gnu@4.46.2':
    resolution: {integrity: sha512-YKjekwTEKgbB7n17gmODSmJVUIvj8CX7q5442/CK80L8nqOUbMtf8b01QkG3jOqyr1rotrAnW6B/qiHwfcuWQA==}
    cpu: [s390x]
    os: [linux]

  '@rollup/rollup-linux-x64-gnu@4.46.2':
    resolution: {integrity: sha512-Jj5a9RUoe5ra+MEyERkDKLwTXVu6s3aACP51nkfnK9wJTraCC8IMe3snOfALkrjTYd2G1ViE1hICj0fZ7ALBPA==}
    cpu: [x64]
    os: [linux]

  '@rollup/rollup-linux-x64-musl@4.46.2':
    resolution: {integrity: sha512-7kX69DIrBeD7yNp4A5b81izs8BqoZkCIaxQaOpumcJ1S/kmqNFjPhDu1LHeVXv0SexfHQv5cqHsxLOjETuqDuA==}
    cpu: [x64]
    os: [linux]

  '@rollup/rollup-win32-arm64-msvc@4.46.2':
    resolution: {integrity: sha512-wiJWMIpeaak/jsbaq2HMh/rzZxHVW1rU6coyeNNpMwk5isiPjSTx0a4YLSlYDwBH/WBvLz+EtsNqQScZTLJy3g==}
    cpu: [arm64]
    os: [win32]

  '@rollup/rollup-win32-ia32-msvc@4.46.2':
    resolution: {integrity: sha512-gBgaUDESVzMgWZhcyjfs9QFK16D8K6QZpwAaVNJxYDLHWayOta4ZMjGm/vsAEy3hvlS2GosVFlBlP9/Wb85DqQ==}
    cpu: [ia32]
    os: [win32]

  '@rollup/rollup-win32-x64-msvc@4.46.2':
    resolution: {integrity: sha512-CvUo2ixeIQGtF6WvuB87XWqPQkoFAFqW+HUo/WzHwuHDvIwZCtjdWXoYCcr06iKGydiqTclC4jU/TNObC/xKZg==}
    cpu: [x64]
    os: [win32]

  '@secretlint/config-creator@10.1.1':
    resolution: {integrity: sha512-TJ42CHZqqnEe9ORvIXVVMqdu3KAtyZRxLspjFexo6XgrwJ6CoFHQYzIihilqRjo2sJh9HMrpnYSj/5hopofGrA==}
    engines: {node: '>=20.0.0'}

  '@secretlint/config-loader@10.1.1':
    resolution: {integrity: sha512-jBClVFmS6Yu/zI5ejBCRF5a5ASYsE4gOjogjB+WsaHbQHtGvnyY7I26Qtdg4ihCc/VPKYQg0LdM75pLTXzwsjg==}
    engines: {node: '>=20.0.0'}

  '@secretlint/core@10.1.1':
    resolution: {integrity: sha512-COLCxSoH/iVQdLeaZPVtBj0UWKOagO09SqYkCQgfFfZ+soGxKVK405dL317r4PnH9Pm8/s8xQC6OSY5rWTRObQ==}
    engines: {node: '>=20.0.0'}

  '@secretlint/formatter@10.1.1':
    resolution: {integrity: sha512-Gpd8gTPN121SJ0h/9e6nWlZU7PitfhXUiEzW7Kyswg6kNGs+bSqmgTgWFtbo1VQ4ygJYiveWPNT05RCImBexJw==}
    engines: {node: '>=20.0.0'}

  '@secretlint/node@10.1.1':
    resolution: {integrity: sha512-AhN+IGqljVObm8a+B33b23FY79wihu5E61Nd3oYSoZV7SxUvMjpafqhLfpt4frNSY7Ghf/pirWu7JY7GMujFrA==}
    engines: {node: '>=20.0.0'}

  '@secretlint/profiler@10.1.1':
    resolution: {integrity: sha512-kReI+Wr7IQz0LbVwYByzlnPbx4BEF2oEWJBc4Oa45g24alCjHu+jD9h9mzkTJqYUgMnVYD3o7HfzeqxFrV+9XA==}

  '@secretlint/resolver@10.1.1':
    resolution: {integrity: sha512-GdQzxnBtdBRjBULvZ8ERkaRqDp0njVwXrzBCav1pb0XshVk76C1cjeDqtTqM4RJ1Awo/g5U5MIWYztYv67v5Gg==}

  '@secretlint/secretlint-formatter-sarif@10.1.1':
    resolution: {integrity: sha512-Dyq8nzy6domjSlZKX1E5PEzuWxeTqjQJWrlXBmVmOjwLBLfRZDlm5Vq+AduBmEk03KEIKIZi4cZQwsniuRPO9Q==}

  '@secretlint/secretlint-rule-no-dotenv@10.1.1':
    resolution: {integrity: sha512-a3/sOUUtEHuw1HCadtxUjViNeomiiohfJj+rwtHxJkCq4pjITS3HSYhQBXnNvkctQNljKIzFm7JUA/4QJ6I4sQ==}
    engines: {node: '>=20.0.0'}

  '@secretlint/secretlint-rule-preset-recommend@10.1.1':
    resolution: {integrity: sha512-+GeISCXVgpnoeRZE4ZPsuO97+fm6z8Ge23LNq6LvR9ZJAq018maXVftkJhHj4hnvYB5URUAEerBBkPGNk5/Ong==}
    engines: {node: '>=20.0.0'}

  '@secretlint/source-creator@10.1.1':
    resolution: {integrity: sha512-IWjvHcE0bhC/x88a9M9jbZlFRZGUEbBzujxrs2KzI5IQ2BXTBRBRhRSjE/BEpWqDHILB22c3mfam8X+UjukphA==}
    engines: {node: '>=20.0.0'}

  '@secretlint/types@10.1.1':
    resolution: {integrity: sha512-/JGAvVkurVHkargk3AC7UxRy+Ymc+52AVBO/fZA5pShuLW2dX4O/rKc4n8cyhQiOb/3ym5ACSlLQuQ8apPfxrQ==}
    engines: {node: '>=20.0.0'}

  '@sindresorhus/merge-streams@2.3.0':
    resolution: {integrity: sha512-LtoMMhxAlorcGhmFYI+LhPgbPZCkgP6ra1YL604EeF6U98pLlQ3iWIGMdWSC+vWmPBWBNgmDBAhnAobLROJmwg==}
    engines: {node: '>=18'}

  '@textlint/ast-node-types@14.8.4':
    resolution: {integrity: sha512-+fI7miec/r9VeniFV9ppL4jRCmHNsTxieulTUf/4tvGII3db5hGriKHC4p/diq1SkQ9Sgs7kg6UyydxZtpTz1Q==}

  '@textlint/linter-formatter@14.8.4':
    resolution: {integrity: sha512-sZ0UfYRDBNHnfMVBqLqqYnqTB7Ec169ljlmo+SEHR1T+dHUPYy1/DZK4p7QREXlBSFL4cnkswETCbc9xRodm4Q==}

  '@textlint/module-interop@14.8.4':
    resolution: {integrity: sha512-1LdPYLAVpa27NOt6EqvuFO99s4XLB0c19Hw9xKSG6xQ1K82nUEyuWhzTQKb3KJ5Qx7qj14JlXZLfnEuL6A16Bw==}

  '@textlint/resolver@14.8.4':
    resolution: {integrity: sha512-nMDOgDAVwNU9ommh+Db0U+MCMNDPbQ/1HBNjbnHwxZkCpcT6hsAJwBe38CW/DtWVUv8yeR4R40IYNPT84srNwA==}

  '@textlint/types@14.8.4':
    resolution: {integrity: sha512-9nyY8vVXlr8hHKxa6+37omJhXWCwovMQcgMteuldYd4dOxGm14AK2nXdkgtKEUQnzLGaXy46xwLCfhQy7V7/YA==}

  '@tybys/wasm-util@0.9.0':
    resolution: {integrity: sha512-6+7nlbMVX/PVDCwaIQ8nTOPveOcFLSt8GcXdx8hD0bt39uWxYT88uXzqTd4fTvqta7oeUJqudepapKNt2DYJFw==}

  '@types/estree@1.0.7':
    resolution: {integrity: sha512-w28IoSUCJpidD/TGviZwwMJckNESJZXFu7NBZ5YJ4mEUnNraUn9Pm8HSZm/jDF1pDWYKspWE7oVphigUPRakIQ==}

  '@types/estree@1.0.8':
    resolution: {integrity: sha512-dWHzHa2WqEXI/O1E9OjrocMTKJl2mSrEolh1Iomrv6U+JuNwaHXsXx9bLu5gG7BUWFIN0skIQJQ/L1rIex4X6w==}

  '@types/node@12.20.55':
    resolution: {integrity: sha512-J8xLz7q2OFulZ2cyGTLE1TbbZcjpno7FaN6zdJNrgAdrJ+DZzh/uFR6YrTb4C+nXakvud8Q4+rbhoIWlYQbUFQ==}

  '@types/node@22.17.0':
    resolution: {integrity: sha512-bbAKTCqX5aNVryi7qXVMi+OkB3w/OyblodicMbvE38blyAz7GxXf6XYhklokijuPwwVg9sDLKRxt0ZHXQwZVfQ==}

  '@types/normalize-package-data@2.4.4':
    resolution: {integrity: sha512-37i+OaWTh9qeK4LSHPsyRC7NahnGotNuZvjLSgcPzblpHB3rrCJxAOgI5gCdKm7coonsaX1Of0ILiTcnZjbfxA==}

  '@types/resolve@1.20.2':
    resolution: {integrity: sha512-60BCwRFOZCQhDncwQdxxeOEEkbc5dIMccYLwbxsS4TUNeVECQ/pBJ0j09mrHOl/JJvpRPGwO9SvE4nR2Nb/a4Q==}

  '@types/sarif@2.1.7':
    resolution: {integrity: sha512-kRz0VEkJqWLf1LLVN4pT1cg1Z9wAuvI6L97V3m2f5B76Tg8d413ddvLBPTEHAZJlnn4XSvu0FkZtViCQGVyrXQ==}

  '@types/vscode@1.99.1':
    resolution: {integrity: sha512-cQlqxHZ040ta6ovZXnXRxs3fJiTmlurkIWOfZVcLSZPcm9J4ikFpXuB7gihofGn5ng+kDVma5EmJIclfk0trPQ==}

  '@typespec/ts-http-runtime@0.2.2':
    resolution: {integrity: sha512-Gz/Sm64+Sq/vklJu1tt9t+4R2lvnud8NbTD/ZfpZtMiUX7YeVpCA8j6NSW8ptwcoLL+NmYANwqP8DV0q/bwl2w==}
    engines: {node: '>=18.0.0'}

  '@vscode/vsce-sign-alpine-arm64@2.0.2':
    resolution: {integrity: sha512-E80YvqhtZCLUv3YAf9+tIbbqoinWLCO/B3j03yQPbjT3ZIHCliKZlsy1peNc4XNZ5uIb87Jn0HWx/ZbPXviuAQ==}
    cpu: [arm64]
    os: [alpine]

  '@vscode/vsce-sign-alpine-x64@2.0.2':
    resolution: {integrity: sha512-n1WC15MSMvTaeJ5KjWCzo0nzjydwxLyoHiMJHu1Ov0VWTZiddasmOQHekA47tFRycnt4FsQrlkSCTdgHppn6bw==}
    cpu: [x64]
    os: [alpine]

  '@vscode/vsce-sign-darwin-arm64@2.0.2':
    resolution: {integrity: sha512-rz8F4pMcxPj8fjKAJIfkUT8ycG9CjIp888VY/6pq6cuI2qEzQ0+b5p3xb74CJnBbSC0p2eRVoe+WgNCAxCLtzQ==}
    cpu: [arm64]
    os: [darwin]

  '@vscode/vsce-sign-darwin-x64@2.0.2':
    resolution: {integrity: sha512-MCjPrQ5MY/QVoZ6n0D92jcRb7eYvxAujG/AH2yM6lI0BspvJQxp0o9s5oiAM9r32r9tkLpiy5s2icsbwefAQIw==}
    cpu: [x64]
    os: [darwin]

  '@vscode/vsce-sign-linux-arm64@2.0.2':
    resolution: {integrity: sha512-Ybeu7cA6+/koxszsORXX0OJk9N0GgfHq70Wqi4vv2iJCZvBrOWwcIrxKjvFtwyDgdeQzgPheH5nhLVl5eQy7WA==}
    cpu: [arm64]
    os: [linux]

  '@vscode/vsce-sign-linux-arm@2.0.2':
    resolution: {integrity: sha512-Fkb5jpbfhZKVw3xwR6t7WYfwKZktVGNXdg1m08uEx1anO0oUPUkoQRsNm4QniL3hmfw0ijg00YA6TrxCRkPVOQ==}
    cpu: [arm]
    os: [linux]

  '@vscode/vsce-sign-linux-x64@2.0.2':
    resolution: {integrity: sha512-NsPPFVtLaTlVJKOiTnO8Cl78LZNWy0Q8iAg+LlBiCDEgC12Gt4WXOSs2pmcIjDYzj2kY4NwdeN1mBTaujYZaPg==}
    cpu: [x64]
    os: [linux]

  '@vscode/vsce-sign-win32-arm64@2.0.2':
    resolution: {integrity: sha512-wPs848ymZ3Ny+Y1Qlyi7mcT6VSigG89FWQnp2qRYCyMhdJxOpA4lDwxzlpL8fG6xC8GjQjGDkwbkWUcCobvksQ==}
    cpu: [arm64]
    os: [win32]

  '@vscode/vsce-sign-win32-x64@2.0.2':
    resolution: {integrity: sha512-pAiRN6qSAhDM5SVOIxgx+2xnoVUePHbRNC7OD2aOR3WltTKxxF25OfpK8h8UQ7A0BuRkSgREbB59DBlFk4iAeg==}
    cpu: [x64]
    os: [win32]

  '@vscode/vsce-sign@2.0.5':
    resolution: {integrity: sha512-GfYWrsT/vypTMDMgWDm75iDmAOMe7F71sZECJ+Ws6/xyIfmB3ELVnVN+LwMFAvmXY+e6eWhR2EzNGF/zAhWY3Q==}

  '@vscode/vsce@3.6.0':
    resolution: {integrity: sha512-u2ZoMfymRNJb14aHNawnXJtXHLXDVKc1oKZaH4VELKT/9iWKRVgtQOdwxCgtwSxJoqYvuK4hGlBWQJ05wxADhg==}
    engines: {node: '>= 20'}
    hasBin: true

  agent-base@7.1.3:
    resolution: {integrity: sha512-jRR5wdylq8CkOe6hei19GGZnxM6rBGwFl3Bg0YItGDimvjGtAvdZk4Pu6Cl4u4Igsws4a1fd1Vq3ezrhn4KmFw==}
    engines: {node: '>= 14'}

  ajv@8.17.1:
    resolution: {integrity: sha512-B/gBuNg5SiMTrPkC+A2+cW0RszwxYmn6VYxB/inlBStS5nx6xHIt/ehKRhIMhqusl7a8LjQoZnjCs5vhwxOQ1g==}

  ansi-colors@4.1.3:
    resolution: {integrity: sha512-/6w/C21Pm1A7aZitlI5Ni/2J6FFQN8i1Cvz3kHABAAbw93v/NlvKdVOqz7CCWz/3iv/JplRSEEZ83XION15ovw==}
    engines: {node: '>=6'}

  ansi-escapes@4.3.2:
    resolution: {integrity: sha512-gKXj5ALrKWQLsYG9jlTRmR/xKluxHV+Z9QEwNIgCfM1/uwPMCuzVVnh5mwTd+OuBZcwSIMbqssNWRm1lE51QaQ==}
    engines: {node: '>=8'}

  ansi-regex@5.0.1:
    resolution: {integrity: sha512-quJQXlTSUGL2LH9SUXo8VwsY4soanhgo6LNSm84E1LBcE8s3O0wpdiRzyR9z/ZZJMlMWv37qOOb9pdJlMUEKFQ==}
    engines: {node: '>=8'}

  ansi-regex@6.1.0:
    resolution: {integrity: sha512-7HSX4QQb4CspciLpVFwyRe79O3xsIZDDLER21kERQ71oaPodF8jL725AgJMFAYbooIqolJoRLuM81SpeUkpkvA==}
    engines: {node: '>=12'}

  ansi-styles@4.3.0:
    resolution: {integrity: sha512-zbB9rCJAT1rbjiVDb2hqKFHNYLxgtk8NURxZ3IZwD3F6NtxbXZQCnnSi1Lkx+IDohdPlFp222wVALIheZJQSEg==}
    engines: {node: '>=8'}

  ansi-styles@6.2.1:
    resolution: {integrity: sha512-bN798gFfQX+viw3R7yrGWRqnrN2oRkEkUjjl4JNn4E8GxxbjtG3FbrEIIY3l8/hrwUwIeCZvi4QuOTP4MErVug==}
    engines: {node: '>=12'}

  argparse@1.0.10:
    resolution: {integrity: sha512-o5Roy6tNG4SL/FOkCAN6RzjiakZS25RLYFrcMttJqbdd8BWrnA+fGz57iN5Pb06pvBGvl5gQ0B48dJlslXvoTg==}

  argparse@2.0.1:
    resolution: {integrity: sha512-8+9WqebbFzpX9OR+Wa6O29asIogeRMzcGtAINdpMHHyAg10f05aSFVBbcEqGf/PXw1EjAZ+q2/bEBg3DvurK3Q==}

  array-union@2.1.0:
    resolution: {integrity: sha512-HGyxoOTYUyCM6stUe6EJgnd4EoewAI7zMdfqO+kGjnlZmBDz/cR5pf8r/cR4Wq60sL/p0IkcjUEEPwS3GFrIyw==}
    engines: {node: '>=8'}

  astral-regex@2.0.0:
    resolution: {integrity: sha512-Z7tMw1ytTXt5jqMcOP+OQteU1VuNK9Y02uuJtKQ1Sv69jXQKKg5cibLwGJow8yzZP+eAc18EmLGPal0bp36rvQ==}
    engines: {node: '>=8'}

  asynckit@0.4.0:
    resolution: {integrity: sha512-Oei9OH4tRh0YqU3GxhX79dM/mwVgvbZJaSNaRk+bshkj0S5cfHcgYakreBjrHwatXKbz+IoIdYLxrKim2MjW0Q==}

  azure-devops-node-api@12.5.0:
    resolution: {integrity: sha512-R5eFskGvOm3U/GzeAuxRkUsAl0hrAwGgWn6zAd2KrZmrEhWZVqLew4OOupbQlXUuojUzpGtq62SmdhJ06N88og==}

  balanced-match@1.0.2:
    resolution: {integrity: sha512-3oSeUO0TMV67hN1AmbXsK4yaqU7tjiHlbxRDZOpH0KW9+CeX4bRAaX0Anxt0tx2MrpRpWwQaPwIlISEJhYU5Pw==}

  base64-js@1.5.1:
    resolution: {integrity: sha512-AKpaYlHn8t4SVbOHCy+b5+KKgvR4vrsD8vbvrbiQJps7fKDTkjkDry6ji0rUJjC0kzbNePLwzxq8iypo41qeWA==}

  better-path-resolve@1.0.0:
    resolution: {integrity: sha512-pbnl5XzGBdrFU/wT4jqmJVPn2B6UHPBOhzMQkY/SPUPB6QtUXtmBHBIwCbXJol93mOpGMnQyP/+BB19q04xj7g==}
    engines: {node: '>=4'}

  binaryextensions@6.11.0:
    resolution: {integrity: sha512-sXnYK/Ij80TO3lcqZVV2YgfKN5QjUWIRk/XSm2J/4bd/lPko3lvk0O4ZppH6m+6hB2/GTu+ptNwVFe1xh+QLQw==}
    engines: {node: '>=4'}

  bl@4.1.0:
    resolution: {integrity: sha512-1W07cM9gS6DcLperZfFSj+bWLtaPGSOHWhPiGzXmvVJbRLdG82sH/Kn8EtW1VqWVA54AKf2h5k5BbnIbwF3h6w==}

  boolbase@1.0.0:
    resolution: {integrity: sha512-JZOSA7Mo9sNGB8+UjSgzdLtokWAky1zbztM3WRLCbZ70/3cTANmQmOdR7y2g+J0e2WXywy1yS468tY+IruqEww==}

  boundary@2.0.0:
    resolution: {integrity: sha512-rJKn5ooC9u8q13IMCrW0RSp31pxBCHE3y9V/tp3TdWSLf8Em3p6Di4NBpfzbJge9YjjFEsD0RtFEjtvHL5VyEA==}

  brace-expansion@1.1.11:
    resolution: {integrity: sha512-iCuPHDFgrHX7H2vEI/5xpz07zSHB00TpugqhmYtVmMO6518mCuRMoOYFldEBl0g187ufozdaHgWKcYFb61qGiA==}

  brace-expansion@2.0.1:
    resolution: {integrity: sha512-XnAIvQ8eM+kC6aULx6wuQiwVsnzsi9d3WxzV3FpWTGA19F621kwdbsAcFKXgKUHZWsy+mY6iL1sHTxWEFCytDA==}

  braces@3.0.3:
    resolution: {integrity: sha512-yQbXgO/OSZVD2IsiLlro+7Hf6Q18EJrKSEsdoMzKePKXct3gvD8oLcOQdIzGupr5Fj+EDe8gO/lxc1BzfMpxvA==}
    engines: {node: '>=8'}

  buffer-crc32@0.2.13:
    resolution: {integrity: sha512-VO9Ht/+p3SN7SKWqcrgEzjGbRSJYTx+Q1pTQC0wrWqHx0vpJraQ6GtHx8tvcg1rlK1byhU5gccxgOgj7B0TDkQ==}

  buffer-equal-constant-time@1.0.1:
    resolution: {integrity: sha512-zRpUiDwd/xk6ADqPMATG8vc9VPrkck7T07OIx0gnjmJAnHnTVXNQG3vfvWNuiZIkwu9KrKdA1iJKfsfTVxE6NA==}

  buffer@5.7.1:
    resolution: {integrity: sha512-EHcyIPBQ4BSGlvjB16k5KgAJ27CIsHY/2JBmCRReo48y9rQ3MaUzWX3KVlBa4U7MyX02HdVj0K7C3WaB3ju7FQ==}

  bundle-name@4.1.0:
    resolution: {integrity: sha512-tjwM5exMg6BGRI+kNmTntNsvdZS1X8BFYS6tnJ2hdH0kVxM6/eVZ2xy+FqStSWvYmtfFMDLIxurorHwDKfDz5Q==}
    engines: {node: '>=18'}

  call-bind-apply-helpers@1.0.2:
    resolution: {integrity: sha512-Sp1ablJ0ivDkSzjcaJdxEunN5/XvksFJ2sMBFfq6x0ryhQV/2b/KwFe21cMpmHtPOSij8K99/wSfoEuTObmuMQ==}
    engines: {node: '>= 0.4'}

  call-bound@1.0.4:
    resolution: {integrity: sha512-+ys997U96po4Kx/ABpBCqhA9EuxJaQWDQg7295H4hBphv3IZg0boBKuwYpt4YXp6MZ5AmZQnU/tyMTlRpaSejg==}
    engines: {node: '>= 0.4'}

  chalk@4.1.2:
    resolution: {integrity: sha512-oKnbhFyRIXpUuez8iBMmyEa4nbj4IOQyuhc/wy9kY7/WVPcwIO9VA668Pu8RkO7+0G76SLROeyw9CpQ061i4mA==}
    engines: {node: '>=10'}

  chardet@0.7.0:
    resolution: {integrity: sha512-mT8iDcrh03qDGRRmoA2hmBJnxpllMR+0/0qlzjqZES6NdiWDcZkCNAk4rPFZ9Q85r27unkiNNg8ZOiwZXBHwcA==}

  cheerio-select@2.1.0:
    resolution: {integrity: sha512-9v9kG0LvzrlcungtnJtpGNxY+fzECQKhK4EGJX2vByejiMX84MFNQw4UxPJl3bFbTMw+Dfs37XaIkCwTZfLh4g==}

  cheerio@1.0.0:
    resolution: {integrity: sha512-quS9HgjQpdaXOvsZz82Oz7uxtXiy6UIsIQcpBj7HRw2M63Skasm9qlDocAM7jNuaxdhpPU7c4kJN+gA5MCu4ww==}
    engines: {node: '>=18.17'}

  chownr@1.1.4:
    resolution: {integrity: sha512-jJ0bqzaylmJtVnNgzTeSOs8DPavpbYgEr/b0YL8/2GO3xJEhInFmhKMUnEJQjZumK7KXGFhUy89PrsJWlakBVg==}

  ci-info@2.0.0:
    resolution: {integrity: sha512-5tK7EtrZ0N+OLFMthtqOj4fI2Jeb88C4CAZPu25LDVUgXJ0A3Js4PMGqrn0JU1W0Mh1/Z8wZzYPxqUrXeBboCQ==}

  ci-info@3.9.0:
    resolution: {integrity: sha512-NIxF55hv4nSqQswkAeiOi1r83xy8JldOFDTWiug55KBu9Jnblncd2U6ViHmYgHf01TPZS77NJBhBMKdWj9HQMQ==}
    engines: {node: '>=8'}

  cockatiel@3.2.1:
    resolution: {integrity: sha512-gfrHV6ZPkquExvMh9IOkKsBzNDk6sDuZ6DdBGUBkvFnTCqCxzpuq48RySgP0AnaqQkw2zynOFj9yly6T1Q2G5Q==}
    engines: {node: '>=16'}

  color-convert@2.0.1:
    resolution: {integrity: sha512-RRECPsj7iu/xb5oKYcsFHSppFNnsj/52OVTRKb4zP5onXwVF3zVmmToNcOfGC+CRDpfK/U584fMg38ZHCaElKQ==}
    engines: {node: '>=7.0.0'}

  color-name@1.1.4:
    resolution: {integrity: sha512-dOy+3AuW3a2wNbZHIuMZpTcgjGuLU/uBL/ubcZF9OXbDo8ff4O8yVp5Bf0efS8uEoYo5q4Fx7dY9OgQGXgAsQA==}

  combined-stream@1.0.8:
    resolution: {integrity: sha512-FQN4MRfuJeHf7cBbBMJFXhKSDq+2kAArBlmRBvcvFE5BB1HZKXtSFASDhdlz9zOYwxh8lDdnvmMOe/+5cdoEdg==}
    engines: {node: '>= 0.8'}

  commander@12.1.0:
    resolution: {integrity: sha512-Vw8qHK3bZM9y/P10u3Vib8o/DdkvA2OtPtZvD871QKjy74Wj1WSKFILMPRPSdUSx5RFK1arlJzEtA4PkFgnbuA==}
    engines: {node: '>=18'}

  commander@6.2.1:
    resolution: {integrity: sha512-U7VdrJFnJgo4xjrHpTzu0yrHPGImdsmD95ZlgYSEajAn2JKzDhDTPG9kBTefmObL2w/ngeZnilk+OV9CG3d7UA==}
    engines: {node: '>= 6'}

  commondir@1.0.1:
    resolution: {integrity: sha512-W9pAhw0ja1Edb5GVdIF1mjZw/ASI0AlShXM83UUGe2DVr5TdAPEA1OA8m/g8zWp9x6On7gqufY+FatDbC3MDQg==}

  concat-map@0.0.1:
    resolution: {integrity: sha512-/Srv4dswyQNBfohGpz9o6Yb3Gz3SrUDqBH5rTuhGR7ahtlbYKnVxw2bCFMRljaA7EXHaXZ8wsHdodFvbkhKmqg==}

  cross-spawn@7.0.6:
    resolution: {integrity: sha512-uV2QOWP2nWzsy2aMp8aRibhi9dlzF5Hgh5SHaB9OiTGEyDTiJJyx0uy51QXdyWbtAHNua4XJzUKca3OzKUd3vA==}
    engines: {node: '>= 8'}

  css-select@5.1.0:
    resolution: {integrity: sha512-nwoRF1rvRRnnCqqY7updORDsuqKzqYJ28+oSMaJMMgOauh3fvwHqMS7EZpIPqK8GL+g9mKxF1vP/ZjSeNjEVHg==}

  css-what@6.1.0:
    resolution: {integrity: sha512-HTUrgRJ7r4dsZKU6GjmpfRK1O76h97Z8MfS1G0FozR+oF2kG6Vfe8JE6zwrkbxigziPHinCJ+gCPjA9EaBDtRw==}
    engines: {node: '>= 6'}

  dataloader@1.4.0:
    resolution: {integrity: sha512-68s5jYdlvasItOJnCuI2Q9s4q98g0pCyL3HrcKJu8KNugUl8ahgmZYg38ysLTgQjjXX3H8CJLkAvWrclWfcalw==}

  debug@4.4.0:
    resolution: {integrity: sha512-6WTZ/IxCY/T6BALoZHaE4ctp9xm+Z5kY/pzYaCHRFeyVhojxlrm+46y68HA6hr0TcwEssoxNiDEUJQjfPZ/RYA==}
    engines: {node: '>=6.0'}
    peerDependencies:
      supports-color: '*'
    peerDependenciesMeta:
      supports-color:
        optional: true

  debug@4.4.1:
    resolution: {integrity: sha512-KcKCqiftBJcZr++7ykoDIEwSa3XWowTfNPo92BYxjXiyYEVrUQh2aLyhxBCwww+heortUFxEJYcRzosstTEBYQ==}
    engines: {node: '>=6.0'}
    peerDependencies:
      supports-color: '*'
    peerDependenciesMeta:
      supports-color:
        optional: true

  decompress-response@6.0.0:
    resolution: {integrity: sha512-aW35yZM6Bb/4oJlZncMH2LCoZtJXTRxES17vE3hoRiowU2kWHaJKFkSBDnDR+cm9J+9QhXmREyIfv0pji9ejCQ==}
    engines: {node: '>=10'}

  deep-extend@0.6.0:
    resolution: {integrity: sha512-LOHxIOaPYdHlJRtCQfDIVZtfw/ufM8+rVj649RIHzcm/vGwQRXFt6OPqIFWsm2XEMrNIEtWR64sY1LEKD2vAOA==}
    engines: {node: '>=4.0.0'}

  deepmerge@4.3.1:
    resolution: {integrity: sha512-3sUqbMEc77XqpdNO7FRyRog+eW3ph+GYCbj+rK+uYyRMuwsVy0rMiVtPn+QJlKFvWP/1PYpapqYn0Me2knFn+A==}
    engines: {node: '>=0.10.0'}

  default-browser-id@5.0.0:
    resolution: {integrity: sha512-A6p/pu/6fyBcA1TRz/GqWYPViplrftcW2gZC9q79ngNCKAeR/X3gcEdXQHl4KNXV+3wgIJ1CPkJQ3IHM6lcsyA==}
    engines: {node: '>=18'}

  default-browser@5.2.1:
    resolution: {integrity: sha512-WY/3TUME0x3KPYdRRxEJJvXRHV4PyPoUsxtZa78lwItwRQRHhd2U9xOscaT/YTf8uCXIAjeJOFBVEh/7FtD8Xg==}
    engines: {node: '>=18'}

  define-data-property@1.1.4:
    resolution: {integrity: sha512-rBMvIzlpA8v6E+SJZoo++HAYqsLrkg7MSfIinMPFhmkorw7X+dOXVJQs+QT69zGkzMyfDnIMN2Wid1+NbL3T+A==}
    engines: {node: '>= 0.4'}

  define-lazy-prop@3.0.0:
    resolution: {integrity: sha512-N+MeXYoqr3pOgn8xfyRPREN7gHakLYjhsHhWGT3fWAiL4IkAt0iDw14QiiEm2bE30c5XX5q0FtAA3CK5f9/BUg==}
    engines: {node: '>=12'}

  define-properties@1.2.1:
    resolution: {integrity: sha512-8QmQKqEASLd5nx0U1B1okLElbUuuttJ/AnYmRXbbbGDWh6uS208EjD4Xqq/I9wK7u0v6O08XhTWnt5XtEbR6Dg==}
    engines: {node: '>= 0.4'}

  delayed-stream@1.0.0:
    resolution: {integrity: sha512-ZySD7Nf91aLB0RxL4KGrKHBXl7Eds1DAmEdcoVawXnLD7SDhpNgtuII2aAkg7a7QS41jxPSZ17p4VdGnMHk3MQ==}
    engines: {node: '>=0.4.0'}

  detect-indent@6.1.0:
    resolution: {integrity: sha512-reYkTUJAZb9gUuZ2RvVCNhVHdg62RHnJ7WJl8ftMi4diZ6NWlciOzQN88pUhSELEwflJht4oQDv0F0BMlwaYtA==}
    engines: {node: '>=8'}

  detect-libc@2.0.4:
    resolution: {integrity: sha512-3UDv+G9CsCKO1WKMGw9fwq/SWJYbI0c5Y7LU1AXYoDdbhE2AHQ6N6Nb34sG8Fj7T5APy8qXDCKuuIHd1BR0tVA==}
    engines: {node: '>=8'}

  dir-glob@3.0.1:
    resolution: {integrity: sha512-WkrWp9GR4KXfKGYzOLmTuGVi1UWFfws377n9cc55/tb6DuqyF6pcQ5AbiHEshaDpY9v6oaSr2XCDidGmMwdzIA==}
    engines: {node: '>=8'}

  dom-serializer@2.0.0:
    resolution: {integrity: sha512-wIkAryiqt/nV5EQKqQpo3SToSOV9J0DnbJqwK7Wv/Trc92zIAYZ4FlMu+JPFW1DfGFt81ZTCGgDEabffXeLyJg==}

  domelementtype@2.3.0:
    resolution: {integrity: sha512-OLETBj6w0OsagBwdXnPdN0cnMfF9opN69co+7ZrbfPGrdpPVNBUj02spi6B1N7wChLQiPn4CSH/zJvXw56gmHw==}

  domhandler@5.0.3:
    resolution: {integrity: sha512-cgwlv/1iFQiFnU96XXgROh8xTeetsnJiDsTc7TYCLFd9+/WNkIqPTxiM/8pSd8VIrhXGTf1Ny1q1hquVqDJB5w==}
    engines: {node: '>= 4'}

  domutils@3.2.2:
    resolution: {integrity: sha512-6kZKyUajlDuqlHKVX1w7gyslj9MPIXzIFiz/rGu35uC1wMi+kMhQwGhl4lt9unC9Vb9INnY9Z3/ZA3+FhASLaw==}

  dotenv@8.6.0:
    resolution: {integrity: sha512-IrPdXQsk2BbzvCBGBOTmmSH5SodmqZNt4ERAZDmW4CT+tL8VtvinqywuANaFu4bOMWki16nqf0e4oC0QIaDr/g==}
    engines: {node: '>=10'}

  dunder-proto@1.0.1:
    resolution: {integrity: sha512-KIN/nDJBQRcXw0MLVhZE9iQHmG68qAVIBg9CqmUYjmQIhgij9U5MFvrqkUL5FbtyyzZuOeOt0zdeRe4UY7ct+A==}
    engines: {node: '>= 0.4'}

  eastasianwidth@0.2.0:
    resolution: {integrity: sha512-I88TYZWc9XiYHRQ4/3c5rjjfgkjhLyW2luGIheGERbNQ6OY7yTybanSpDXZa8y7VUP9YmDcYa+eyq4ca7iLqWA==}

  ecdsa-sig-formatter@1.0.11:
    resolution: {integrity: sha512-nagl3RYrbNv6kQkeJIpt6NJZy8twLB/2vtz6yN9Z4vRKHN4/QZJIEbqohALSgwKdnksuY3k5Addp5lg8sVoVcQ==}

  editions@6.21.0:
    resolution: {integrity: sha512-ofkXJtn7z0urokN62DI3SBo/5xAtF0rR7tn+S/bSYV79Ka8pTajIIl+fFQ1q88DQEImymmo97M4azY3WX/nUdg==}
    engines: {node: '>=4'}

  emoji-regex@8.0.0:
    resolution: {integrity: sha512-MSjYzcWNOA0ewAHpz0MxpYFvwg6yjy1NG3xteoqz644VCo/RPgnr1/GGt+ic3iJTzQ8Eu3TdM14SawnVUmGE6A==}

  emoji-regex@9.2.2:
    resolution: {integrity: sha512-L18DaJsXSUk2+42pv8mLs5jJT2hqFkFE4j21wOmgbUqsZ2hL72NsUU785g9RXgo3s0ZNgVl42TiHp3ZtOv/Vyg==}

  encoding-sniffer@0.2.0:
    resolution: {integrity: sha512-ju7Wq1kg04I3HtiYIOrUrdfdDvkyO9s5XM8QAj/bN61Yo/Vb4vgJxy5vi4Yxk01gWHbrofpPtpxM8bKger9jhg==}

  end-of-stream@1.4.4:
    resolution: {integrity: sha512-+uw1inIHVPQoaVuHzRyXd21icM+cnt4CzD5rW+NC1wjOUSTOs+Te7FOv7AhN7vS9x/oIyhLP5PR1H+phQAHu5Q==}

  enquirer@2.4.1:
    resolution: {integrity: sha512-rRqJg/6gd538VHvR3PSrdRBb/1Vy2YfzHqzvbhGIQpDRKIa4FgV/54b5Q1xYSxOOwKvjXweS26E0Q+nAMwp2pQ==}
    engines: {node: '>=8.6'}

  entities@4.5.0:
    resolution: {integrity: sha512-V0hjH4dGPh9Ao5p0MoRY6BVqtwCjhz6vI5LT8AJ55H+4g9/4vbHx1I54fS0XuclLhDHArPQCiMjDxjaL8fPxhw==}
    engines: {node: '>=0.12'}

  entities@6.0.0:
    resolution: {integrity: sha512-aKstq2TDOndCn4diEyp9Uq/Flu2i1GlLkc6XIDQSDMuaFE3OPW5OphLCyQ5SpSJZTb4reN+kTcYru5yIfXoRPw==}
    engines: {node: '>=0.12'}

  error-ex@1.3.2:
    resolution: {integrity: sha512-7dFHNmqeFSEt2ZBsCriorKnn3Z2pj+fd9kmI6QoWw4//DL+icEBfc0U7qJCisqrTsKTjw4fNFy2pW9OqStD84g==}

  es-define-property@1.0.1:
    resolution: {integrity: sha512-e3nRfgfUZ4rNGL232gUgX06QNyyez04KdjFrF+LTRoOXmrOgFKDg4BCdsjW8EnT69eqdYGmRpJwiPVYNrCaW3g==}
    engines: {node: '>= 0.4'}

  es-errors@1.3.0:
    resolution: {integrity: sha512-Zf5H2Kxt2xjTvbJvP2ZWLEICxA6j+hAmMzIlypy4xcBg1vKVnx89Wy0GbS+kf5cwCVFFzdCFh2XSCFNULS6csw==}
    engines: {node: '>= 0.4'}

  es-module-lexer@1.7.0:
    resolution: {integrity: sha512-jEQoCwk8hyb2AZziIOLhDqpm5+2ww5uIE6lkO/6jcOCusfk6LhMHpXXfBLXTZ7Ydyt0j4VoUQv6uGNYbdW+kBA==}

  es-object-atoms@1.1.1:
    resolution: {integrity: sha512-FGgH2h8zKNim9ljj7dankFPcICIK9Cp5bm+c2gQSYePhpaG5+esrLODihIorn+Pe6FGJzWhXQotPv73jTaldXA==}
    engines: {node: '>= 0.4'}

  es-set-tostringtag@2.1.0:
    resolution: {integrity: sha512-j6vWzfrGVfyXxge+O0x5sh6cvxAog0a/4Rdd2K36zCMV5eJ+/+tOAngRO8cODMNWbVRdVlmGZQL2YS3yR8bIUA==}
    engines: {node: '>= 0.4'}

  esbuild@0.25.8:
    resolution: {integrity: sha512-vVC0USHGtMi8+R4Kz8rt6JhEWLxsv9Rnu/lGYbPR8u47B+DCBksq9JarW0zOO7bs37hyOK1l2/oqtbciutL5+Q==}
    engines: {node: '>=18'}
    hasBin: true

  esprima@4.0.1:
    resolution: {integrity: sha512-eGuFFw7Upda+g4p+QHvnW0RyTX/SVeJBDM/gCtMARO0cLuT2HcEKnTPvhjV6aGeqrCB/sbNop0Kszm0jsaWU4A==}
    engines: {node: '>=4'}
    hasBin: true

  estree-walker@2.0.2:
    resolution: {integrity: sha512-Rfkk/Mp/DL7JVje3u18FxFujQlTNR2q6QfMSMB7AvCBx91NGj/ba3kCfza0f6dVDbw7YlRf/nDrn7pQrCCyQ/w==}

  expand-template@2.0.3:
    resolution: {integrity: sha512-XYfuKMvj4O35f/pOXLObndIRvyQ+/+6AhODh+OKWj9S9498pHHn/IMszH+gt0fBCRWMNfk1ZSp5x3AifmnI2vg==}
    engines: {node: '>=6'}

  extendable-error@0.1.7:
    resolution: {integrity: sha512-UOiS2in6/Q0FK0R0q6UY9vYpQ21mr/Qn1KOnte7vsACuNJf514WvCCUHSRCPcgjPT2bAhNIJdlE6bVap1GKmeg==}

  external-editor@3.1.0:
    resolution: {integrity: sha512-hMQ4CX1p1izmuLYyZqLMO/qGNw10wSv9QDCPfzXfyFrOaCSSoRfqE1Kf1s5an66J5JZC62NewG+mK49jOCtQew==}
    engines: {node: '>=4'}

  fast-deep-equal@3.1.3:
    resolution: {integrity: sha512-f3qQ9oQy9j2AhBe/H9VC91wLmKBCCU/gDOnKNAYG5hswO7BLKj09Hc5HYNz9cGI++xlpDCIgDaitVs03ATR84Q==}

  fast-glob@3.3.3:
    resolution: {integrity: sha512-7MptL8U0cqcFdzIzwOTHoilX9x5BrNqye7Z/LuC7kCMRio1EMSyqRK3BEAUD7sXRq4iT4AzTVuZdhgQ2TCvYLg==}
    engines: {node: '>=8.6.0'}

  fast-uri@3.0.6:
    resolution: {integrity: sha512-Atfo14OibSv5wAp4VWNsFYE1AchQRTv9cBGWET4pZWHzYshFSS9NQI6I57rdKn9croWVMbYFbLhJ+yJvmZIIHw==}

  fastq@1.19.1:
    resolution: {integrity: sha512-GwLTyxkCXjXbxqIhTsMI2Nui8huMPtnxg7krajPJAjnEG/iiOS7i+zCtWGZR9G0NBKbXKh6X9m9UIsYX/N6vvQ==}

  fd-slicer@1.1.0:
    resolution: {integrity: sha512-cE1qsB/VwyQozZ+q1dGxR8LBYNZeofhEdUNGSMbQD3Gw2lAzX9Zb3uIU6Ebc/Fmyjo9AWWfnn0AUCHqtevs/8g==}

  fdir@6.4.4:
    resolution: {integrity: sha512-1NZP+GK4GfuAv3PqKvxQRDMjdSRZjnkq7KfhlNrCNNlZ0ygQFpebfrnfnq/W7fpUnAv9aGWmY1zKx7FYL3gwhg==}
    peerDependencies:
      picomatch: ^3 || ^4
    peerDependenciesMeta:
      picomatch:
        optional: true

  fill-range@7.1.1:
    resolution: {integrity: sha512-YsGpe3WHLK8ZYi4tWDg2Jy3ebRz2rXowDxnld4bkQB00cc/1Zw9AWnC0i9ztDJitivtQvaI9KaLyKrc+hBW0yg==}
    engines: {node: '>=8'}

  find-up@4.1.0:
    resolution: {integrity: sha512-PpOwAdQ/YlXQ2vj8a3h8IipDuYRi3wceVQQGYWxNINccq40Anw7BlsEXCMbt1Zt+OLA6Fq9suIpIWD0OsnISlw==}
    engines: {node: '>=8'}

  follow-redirects@1.15.9:
    resolution: {integrity: sha512-gew4GsXizNgdoRyqmyfMHyAmXsZDk6mHkSxZFCzW9gwlbtOW44CDtYavM+y+72qD/Vq2l550kMF52DT8fOLJqQ==}
    engines: {node: '>=4.0'}
    peerDependencies:
      debug: '*'
    peerDependenciesMeta:
      debug:
        optional: true

  foreground-child@3.3.1:
    resolution: {integrity: sha512-gIXjKqtFuWEgzFRJA9WCQeSJLZDjgJUOMCMzxtvFq/37KojM1BFGufqsCy0r4qSQmYLsZYMeyRqzIWOMup03sw==}
    engines: {node: '>=14'}

  form-data@4.0.2:
    resolution: {integrity: sha512-hGfm/slu0ZabnNt4oaRZ6uREyfCj6P4fT/n6A1rGV+Z0VdGXjfOhVUpkn6qVQONHGIFwmveGXyDs75+nr6FM8w==}
    engines: {node: '>= 6'}

  fs-constants@1.0.0:
    resolution: {integrity: sha512-y6OAwoSIf7FyjMIv94u+b5rdheZEjzR63GTyZJm5qh4Bi+2YgwLCcI/fPFZkL5PSixOt6ZNKm+w+Hfp/Bciwow==}

  fs-extra@10.1.0:
    resolution: {integrity: sha512-oRXApq54ETRj4eMiFzGnHWGy+zo5raudjuxN0b8H7s/RU2oW0Wvsx9O0ACRN/kRq9E8Vu/ReskGB5o3ji+FzHQ==}
    engines: {node: '>=12'}

  fs-extra@7.0.1:
    resolution: {integrity: sha512-YJDaCJZEnBmcbw13fvdAM9AwNOJwOzrE4pqMqBq5nFiEqXUqHwlK4B+3pUw6JNvfSPtX05xFHtYy/1ni01eGCw==}
    engines: {node: '>=6 <7 || >=8'}

  fs-extra@8.1.0:
    resolution: {integrity: sha512-yhlQgA6mnOJUKOsRUFsgJdQCvkKhcz8tlZG5HBQfReYZy46OwLcY+Zia0mtdHsOo9y/hP+CxMN0TU9QxoOtG4g==}
    engines: {node: '>=6 <7 || >=8'}

  fsevents@2.3.3:
    resolution: {integrity: sha512-5xoDfX+fL7faATnagmWPpbFtwh/R77WmMMqqHGS65C3vvB0YHrgF+B1YmZ3441tMj5n63k0212XNoJwzlhffQw==}
    engines: {node: ^8.16.0 || ^10.6.0 || >=11.0.0}
    os: [darwin]

  function-bind@1.1.2:
    resolution: {integrity: sha512-7XHNxH7qX9xG5mIwxkhumTox/MIRNcOgDrxWsMt2pAr23WHp6MrRlN7FBSFpCpr+oVO0F744iUgR82nJMfG2SA==}

  get-intrinsic@1.3.0:
    resolution: {integrity: sha512-9fSjSaos/fRIVIp+xSJlE6lfwhES7LNtKaCBIamHsjr2na1BiABJPo0mOjjz8GJDURarmCPGqaiVg5mfjb98CQ==}
    engines: {node: '>= 0.4'}

  get-proto@1.0.1:
    resolution: {integrity: sha512-sTSfBjoXBp89JvIKIefqw7U2CCebsc74kiY6awiGogKtoSGbgjYE/G/+l9sF3MWFPNc9IcoOC4ODfKHfxFmp0g==}
    engines: {node: '>= 0.4'}

  get-tsconfig@4.10.0:
    resolution: {integrity: sha512-kGzZ3LWWQcGIAmg6iWvXn0ei6WDtV26wzHRMwDSzmAbcXrTEXxHy6IehI6/4eT6VRKyMP1eF1VqwrVUmE/LR7A==}

  github-from-package@0.0.0:
    resolution: {integrity: sha512-SyHy3T1v2NUXn29OsWdxmK6RwHD+vkj3v8en8AOBZ1wBQ/hCAQ5bAQTD02kW4W9tUp/3Qh6J8r9EvntiyCmOOw==}

  glob-parent@5.1.2:
    resolution: {integrity: sha512-AOIgSQCepiJYwP3ARnGx+5VnTu2HBYdzbGP45eLw1vr3zB3vZLeyed1sC9hnbcOc9/SrMyM5RPQrkGz4aS9Zow==}
    engines: {node: '>= 6'}

  glob@11.0.2:
    resolution: {integrity: sha512-YT7U7Vye+t5fZ/QMkBFrTJ7ZQxInIUjwyAjVj84CYXqgBdv30MFUPGnBR6sQaVq6Is15wYJUsnzTuWaGRBhBAQ==}
    engines: {node: 20 || >=22}
    hasBin: true

  globalthis@1.0.4:
    resolution: {integrity: sha512-DpLKbNU4WylpxJykQujfCcwYWiV/Jhm50Goo0wrVILAv5jOr9d+H+UR3PhSCD2rCCEIg0uc+G+muBTwD54JhDQ==}
    engines: {node: '>= 0.4'}

  globby@11.1.0:
    resolution: {integrity: sha512-jhIXaOzy1sb8IyocaruWSn1TjmnBVs8Ayhcy83rmxNJ8q2uWKCAj3CnJY+KpGSXCueAPc0i05kVvVKtP1t9S3g==}
    engines: {node: '>=10'}

  globby@14.1.0:
    resolution: {integrity: sha512-0Ia46fDOaT7k4og1PDW4YbodWWr3scS2vAr2lTbsplOt2WkKp0vQbkI9wKis/T5LV/dqPjO3bpS/z6GTJB82LA==}
    engines: {node: '>=18'}

  gopd@1.2.0:
    resolution: {integrity: sha512-ZUKRh6/kUFoAiTAtTYPZJ3hw9wNxx+BIBOijnlG9PnrJsCcSjs1wyyD6vJpaYtgnzDrKYRSqf3OO6Rfa93xsRg==}
    engines: {node: '>= 0.4'}

  graceful-fs@4.2.11:
    resolution: {integrity: sha512-RbJ5/jmFcNNCcDV5o9eTnBLJ/HszWV0P73bc+Ff4nS/rJj+YaS6IGyiOL0VoBYX+l1Wrl3k63h/KrH+nhJ0XvQ==}

  has-flag@4.0.0:
    resolution: {integrity: sha512-EykJT/Q1KjTWctppgIAgfSO0tKVuZUjhgMr17kqTumMl6Afv3EISleU7qZUzoXDFTAHTDC4NOoG/ZxU3EvlMPQ==}
    engines: {node: '>=8'}

  has-property-descriptors@1.0.2:
    resolution: {integrity: sha512-55JNKuIW+vq4Ke1BjOTjM2YctQIvCT7GFzHwmfZPGo5wnrgkid0YQtnAleFSqumZm4az3n2BS+erby5ipJdgrg==}

  has-symbols@1.1.0:
    resolution: {integrity: sha512-1cDNdwJ2Jaohmb3sg4OmKaMBwuC48sYni5HUw2DvsC8LjGTLK9h+eb1X6RyuOHe4hT0ULCW68iomhjUoKUqlPQ==}
    engines: {node: '>= 0.4'}

  has-tostringtag@1.0.2:
    resolution: {integrity: sha512-NqADB8VjPFLM2V0VvHUewwwsw0ZWBaIdgo+ieHtK3hasLz4qeCRjYcqfB6AQrBggRKppKF8L52/VqdVsO47Dlw==}
    engines: {node: '>= 0.4'}

  hasown@2.0.2:
    resolution: {integrity: sha512-0hJU9SCPvmMzIBdZFqNPXWa6dqh7WdH0cII9y+CyS8rG3nL48Bclra9HmKhVVUHyPWNH5Y7xDwAB7bfgSjkUMQ==}
    engines: {node: '>= 0.4'}

  hosted-git-info@4.1.0:
    resolution: {integrity: sha512-kyCuEOWjJqZuDbRHzL8V93NzQhwIB71oFWSyzVo+KPZI+pnQPPxucdkrOZvkLRnrf5URsQM+IJ09Dw29cRALIA==}
    engines: {node: '>=10'}

  hosted-git-info@7.0.2:
    resolution: {integrity: sha512-puUZAUKT5m8Zzvs72XWy3HtvVbTWljRE66cP60bxJzAqf2DgICo7lYTY2IHUmLnNpjYvw5bvmoHvPc0QO2a62w==}
    engines: {node: ^16.14.0 || >=18.0.0}

  htmlparser2@9.1.0:
    resolution: {integrity: sha512-5zfg6mHUoaer/97TxnGpxmbR7zJtPwIYFMZ/H5ucTlPZhKvtum05yiPK3Mgai3a0DyVxv7qYqoweaEd2nrYQzQ==}

  http-proxy-agent@7.0.2:
    resolution: {integrity: sha512-T1gkAiYYDWYx3V5Bmyu7HcfcvL7mUrTWiM6yOfa3PIphViJ/gFPbvidQ+veqSOHci/PxBcDabeUNCzpOODJZig==}
    engines: {node: '>= 14'}

  https-proxy-agent@7.0.6:
    resolution: {integrity: sha512-vK9P5/iUfdl95AI+JVyUuIcVtd4ofvtrOr3HNtM2yxC9bnMbEdp3x01OhQNnjb8IJYi38VlTE3mBXwcfvywuSw==}
    engines: {node: '>= 14'}

  human-id@4.1.1:
    resolution: {integrity: sha512-3gKm/gCSUipeLsRYZbbdA1BD83lBoWUkZ7G9VFrhWPAU76KwYo5KR8V28bpoPm/ygy0x5/GCbpRQdY7VLYCoIg==}
    hasBin: true

  iconv-lite@0.4.24:
    resolution: {integrity: sha512-v3MXnZAcvnywkTUEZomIActle7RXXeedOR31wwl7VlyoXO4Qi9arvSenNQWne1TcRwhCL1HwLI21bEqdpj8/rA==}
    engines: {node: '>=0.10.0'}

  iconv-lite@0.6.3:
    resolution: {integrity: sha512-4fCk79wshMdzMp2rH06qWrJE4iolqLhCUH+OiuIgU++RB0+94NlDL81atO7GX55uUKueo0txHNtvEyI6D7WdMw==}
    engines: {node: '>=0.10.0'}

  ieee754@1.2.1:
    resolution: {integrity: sha512-dcyqhDvX1C46lXZcVqCpK+FtMRQVdIMN6/Df5js2zouUsqG7I6sFxitIC+7KYK29KdXOLHdu9zL4sFnoVQnqaA==}

  ignore@5.3.2:
    resolution: {integrity: sha512-hsBTNUqQTDwkWtcdYI2i06Y/nUBEsNEDJKjWdigLvegy8kDuJAS8uRlpkkcQpyEXL0Z/pjDy5HBmMjRCJ2gq+g==}
    engines: {node: '>= 4'}

  ignore@7.0.4:
    resolution: {integrity: sha512-gJzzk+PQNznz8ysRrC0aOkBNVRBDtE1n53IqyqEf3PXrYwomFs5q4pGMizBMJF+ykh03insJ27hB8gSrD2Hn8A==}
    engines: {node: '>= 4'}

  inherits@2.0.4:
    resolution: {integrity: sha512-k/vGaX4/Yla3WzyMCvTQOXYeIHvqOKtnqBduzTHpzpQZzAskKMhZ2K+EnBiSM9zGSoIFeMpXKxa4dYeZIQqewQ==}

  ini@1.3.8:
    resolution: {integrity: sha512-JV/yugV2uzW5iMRSiZAyDtQd+nxtUnjeLt0acNdw98kKLrvuRVyB80tsREOE7yvGVgalhZ6RNXCmEHkUKBKxew==}

  is-arrayish@0.2.1:
    resolution: {integrity: sha512-zz06S8t0ozoDXMG+ube26zeCTNXcKIPJZJi8hBrF4idCLms4CG9QtK7qBl1boi5ODzFpjswb5JPmHCbMpjaYzg==}

  is-ci@2.0.0:
    resolution: {integrity: sha512-YfJT7rkpQB0updsdHLGWrvhBJfcfzNNawYDNIyQXJz0IViGf75O8EBPKSdvw2rF+LGCsX4FZ8tcr3b19LcZq4w==}
    hasBin: true

  is-core-module@2.16.1:
    resolution: {integrity: sha512-UfoeMA6fIJ8wTYFEUjelnaGI67v6+N7qXJEvQuIGa99l4xsCruSYOVSQ0uPANn4dAzm8lkYPaKLrrijLq7x23w==}
    engines: {node: '>= 0.4'}

  is-docker@3.0.0:
    resolution: {integrity: sha512-eljcgEDlEns/7AXFosB5K/2nCM4P7FQPkGc/DWLy5rmFEWvZayGrik1d9/QIY5nJ4f9YsVvBkA6kJpHn9rISdQ==}
    engines: {node: ^12.20.0 || ^14.13.1 || >=16.0.0}
    hasBin: true

  is-extglob@2.1.1:
    resolution: {integrity: sha512-SbKbANkN603Vi4jEZv49LeVJMn4yGwsbzZworEoyEiutsN3nJYdbO36zfhGJ6QEDpOZIFkDtnq5JRxmvl3jsoQ==}
    engines: {node: '>=0.10.0'}

  is-fullwidth-code-point@3.0.0:
    resolution: {integrity: sha512-zymm5+u+sCsSWyD9qNaejV3DFvhCKclKdizYaJUuHA83RLjb7nSuGnddCHGv0hk+KY7BMAlsWeK4Ueg6EV6XQg==}
    engines: {node: '>=8'}

  is-glob@4.0.3:
    resolution: {integrity: sha512-xelSayHH36ZgE7ZWhli7pW34hNbNl8Ojv5KVmkJD4hBdD3th8Tfk9vYasLM+mXWOZhFkgZfxhLSnrwRr4elSSg==}
    engines: {node: '>=0.10.0'}

  is-inside-container@1.0.0:
    resolution: {integrity: sha512-KIYLCCJghfHZxqjYBE7rEy0OBuTd5xCHS7tHVgvCLkx7StIoaxwNW3hCALgEUjFfeRk+MG/Qxmp/vtETEF3tRA==}
    engines: {node: '>=14.16'}
    hasBin: true

  is-it-type@5.1.2:
    resolution: {integrity: sha512-q/gOZQTNYABAxaXWnBKZjTFH4yACvWEFtgVOj+LbgxYIgAJG1xVmUZOsECSrZPIemYUQvaQWVilSFVbh4Eyt8A==}
    engines: {node: '>=12'}

  is-module@1.0.0:
    resolution: {integrity: sha512-51ypPSPCoTEIN9dy5Oy+h4pShgJmPCygKfyRCISBI+JoWT/2oJvK8QPxmwv7b/p239jXrm9M1mlQbyKJ5A152g==}

  is-number@7.0.0:
    resolution: {integrity: sha512-41Cifkg6e8TylSpdtTpeLVMqvSBEVzTttHvERD741+pnZ8ANv0004MRL43QKPDlK9cGvNp6NZWZUBlbGXYxxng==}
    engines: {node: '>=0.12.0'}

  is-reference@1.2.1:
    resolution: {integrity: sha512-U82MsXXiFIrjCK4otLT+o2NA2Cd2g5MLoOVXUZjIOhLurrRxpEXzI8O0KZHr3IjLvlAH1kTPYSuqer5T9ZVBKQ==}

  is-subdir@1.2.0:
    resolution: {integrity: sha512-2AT6j+gXe/1ueqbW6fLZJiIw3F8iXGJtt0yDrZaBhAZEG1raiTxKWU+IPqMCzQAXOUCKdA4UDMgacKH25XG2Cw==}
    engines: {node: '>=4'}

  is-windows@1.0.2:
    resolution: {integrity: sha512-eXK1UInq2bPmjyX6e3VHIzMLobc4J94i4AWn+Hpq3OU5KkrRC96OAcR3PRJ/pGu6m8TRnBHP9dkXQVsT/COVIA==}
    engines: {node: '>=0.10.0'}

  is-wsl@3.1.0:
    resolution: {integrity: sha512-UcVfVfaK4Sc4m7X3dUSoHoozQGBEFeDC+zVo06t98xe8CzHSZZBekNXH+tu0NalHolcJ/QAGqS46Hef7QXBIMw==}
    engines: {node: '>=16'}

  isexe@2.0.0:
    resolution: {integrity: sha512-RHxMLp9lnKHGHRng9QFhRCMbYAcVpn69smSGcq3f36xjgVVWThj4qqLbTLlq7Ssj8B+fIQ1EuCEGI2lKsyQeIw==}

  istextorbinary@9.5.0:
    resolution: {integrity: sha512-5mbUj3SiZXCuRf9fT3ibzbSSEWiy63gFfksmGfdOzujPjW3k+z8WvIBxcJHBoQNlaZaiyB25deviif2+osLmLw==}
    engines: {node: '>=4'}

  jackspeak@4.1.0:
    resolution: {integrity: sha512-9DDdhb5j6cpeitCbvLO7n7J4IxnbM6hoF6O1g4HQ5TfhvvKN8ywDM7668ZhMHRqVmxqhps/F6syWK2KcPxYlkw==}
    engines: {node: 20 || >=22}

  js-tokens@4.0.0:
    resolution: {integrity: sha512-RdJUflcE3cUzKiMqQgsCu06FPu9UdIJO0beYbPhHN4k6apgJtifcoCtT9bcxOpYBtpD2kCM6Sbzg4CausW/PKQ==}

  js-yaml@3.14.1:
    resolution: {integrity: sha512-okMH7OXXJ7YrN9Ok3/SXrnu4iX9yOk+25nqX4imS2npuvTYDmo/QEZoqwZkYaIDk3jVvBOTOIEgEhaLOynBS9g==}
    hasBin: true

  js-yaml@4.1.0:
    resolution: {integrity: sha512-wpxZs9NoxZaJESJGIZTyDEaYpl0FKSA+FB9aJiyemKhMwkxQg63h4T1KJgUGHpTqPDNRcmmYLugrRjJlBtWvRA==}
    hasBin: true

  json-parse-even-better-errors@3.0.2:
    resolution: {integrity: sha512-fi0NG4bPjCHunUJffmLd0gxssIgkNmArMvis4iNah6Owg1MCJjWhEcDLmsK6iGkJq3tHwbDkTlce70/tmXN4cQ==}
    engines: {node: ^14.17.0 || ^16.13.0 || >=18.0.0}

  json-schema-traverse@1.0.0:
    resolution: {integrity: sha512-NM8/P9n3XjXhIZn1lLhkFaACTOURQXjWhV4BA/RnOv8xvgqtqpAX9IO4mRQxSx1Rlo4tqzeqb0sOlruaOy3dug==}

  json5@2.2.3:
    resolution: {integrity: sha512-XmOWe7eyHYH14cLdVPoyg+GOH3rYX++KpzrylJwSW98t3Nk+U8XOl8FWKOgwtzdb8lXGf6zYwDUzeHMWfxasyg==}
    engines: {node: '>=6'}
    hasBin: true

  jsonc-parser@3.3.1:
    resolution: {integrity: sha512-HUgH65KyejrUFPvHFPbqOY0rsFip3Bo5wb4ngvdi1EpCYWUQDC5V+Y7mZws+DLkr4M//zQJoanu1SP+87Dv1oQ==}

  jsonfile@4.0.0:
    resolution: {integrity: sha512-m6F1R3z8jjlf2imQHS2Qez5sjKWQzbuuhuJ/FKYFRZvPE3PuHcSMVZzfsLhGVOkfd20obL5SWEBew5ShlquNxg==}

  jsonfile@6.1.0:
    resolution: {integrity: sha512-5dgndWOriYSm5cnYaJNhalLNDKOqFwyDB/rr1E9ZsGciGvKPs8R2xYGCacuf3z6K1YKDz182fd+fY3cn3pMqXQ==}

  jsonwebtoken@9.0.2:
    resolution: {integrity: sha512-PRp66vJ865SSqOlgqS8hujT5U4AOgMfhrwYIuIhfKaoSCZcirrmASQr8CX7cUg+RMih+hgznrjp99o+W4pJLHQ==}
    engines: {node: '>=12', npm: '>=6'}

  jwa@1.4.1:
    resolution: {integrity: sha512-qiLX/xhEEFKUAJ6FiBMbes3w9ATzyk5W7Hvzpa/SLYdxNtng+gcurvrI7TbACjIXlsJyr05/S1oUhZrc63evQA==}

  jws@3.2.2:
    resolution: {integrity: sha512-YHlZCB6lMTllWDtSPHz/ZXTsi8S00usEV6v1tjq8tOUZzw7DpSDWVXjXDre6ed1w/pd495ODpHZYSdkRTsa0HA==}

  keytar@7.9.0:
    resolution: {integrity: sha512-VPD8mtVtm5JNtA2AErl6Chp06JBfy7diFQ7TQQhdpWOl6MrCRB+eRbvAZUsbGQS9kiMq0coJsy0W0vHpDCkWsQ==}

  lefthook-darwin-arm64@1.12.2:
    resolution: {integrity: sha512-fTxeI9tEskrHjc3QyEO+AG7impBXY2Ed8V5aiRc3fw9POfYtVh9b5jRx90fjk2+ld5hf+Z1DsyyLq/vOHDFskQ==}
    cpu: [arm64]
    os: [darwin]

  lefthook-darwin-x64@1.12.2:
    resolution: {integrity: sha512-T1dCDKAAfdHgYZ8qtrS02SJSHoR52RFcrGArFNll9Mu4ZSV19Sp8BO+kTwDUOcLYdcPGNaqOp9PkRBQGZWQC7g==}
    cpu: [x64]
    os: [darwin]

  lefthook-freebsd-arm64@1.12.2:
    resolution: {integrity: sha512-2n9z7Q4BKeMBoB9cuEdv0UBQH82Z4GgBQpCrfjCtyzpDnYQwrH8Tkrlnlko4qPh9MM6nLLGIYMKsA5nltzo8Cg==}
    cpu: [arm64]
    os: [freebsd]

  lefthook-freebsd-x64@1.12.2:
    resolution: {integrity: sha512-1hNY/irY+/3kjRzKoJYxG+m3BYI8QxopJUK1PQnknGo1Wy5u302SdX+tR7pnpz6JM5chrNw4ozSbKKOvdZ5VEw==}
    cpu: [x64]
    os: [freebsd]

  lefthook-linux-arm64@1.12.2:
    resolution: {integrity: sha512-1W4swYIVRkxq/LFTuuK4oVpd6NtTKY4E3VY2Uq2JDkIOJV46+8qGBF+C/QA9K3O9chLffgN7c+i+NhIuGiZ/Vw==}
    cpu: [arm64]
    os: [linux]

  lefthook-linux-x64@1.12.2:
    resolution: {integrity: sha512-J6VGuMfhq5iCsg1Pv7xULbuXC63gP5LaikT0PhkyBNMi3HQneZFDJ8k/sp0Ue9HkQv6QfWIo3/FgB9gz38MCFw==}
    cpu: [x64]
    os: [linux]

  lefthook-openbsd-arm64@1.12.2:
    resolution: {integrity: sha512-wncDRW3ml24DaOyH22KINumjvCohswbQqbxyH2GORRCykSnE859cTjOrRIchTKBIARF7PSeGPUtS7EK0+oDbaw==}
    cpu: [arm64]
    os: [openbsd]

  lefthook-openbsd-x64@1.12.2:
    resolution: {integrity: sha512-2jDOkCHNnc/oK/vR62hAf3vZb1EQ6Md2GjIlgZ/V7A3ztOsM8QZ5IxwYN3D1UOIR5ZnwMBy7PtmTJC/HJrig5w==}
    cpu: [x64]
    os: [openbsd]

  lefthook-windows-arm64@1.12.2:
    resolution: {integrity: sha512-ZMH/q6UNSidhHEG/1QoqIl1n4yPTBWuVmKx5bONtKHicoz4QCQ+QEiNjKsG5OO4C62nfyHGThmweCzZVUQECJw==}
    cpu: [arm64]
    os: [win32]

  lefthook-windows-x64@1.12.2:
    resolution: {integrity: sha512-TqT2jIPcTQ9uwaw+v+DTmvnUHM/p7bbsSrPoPX+fRXSGLzFjyiY+12C9dObSwfCQq6rT70xqQJ9AmftJQsa5/Q==}
    cpu: [x64]
    os: [win32]

  lefthook@1.12.2:
    resolution: {integrity: sha512-2CeTu5NcmoT9YnqsHTq/TF36MlqlzHzhivGx3DrXHwcff4TdvrkIwUTA56huM3Nlo5ODAF/0hlPzaKLmNHCBnQ==}
    hasBin: true

  leven@3.1.0:
    resolution: {integrity: sha512-qsda+H8jTaUaN/x5vzW2rzc+8Rw4TAQ/4KjB46IwK5VH+IlVeeeje/EoZRpiXvIqjFgK84QffqPztGI3VBLG1A==}
    engines: {node: '>=6'}

  lines-and-columns@2.0.4:
    resolution: {integrity: sha512-wM1+Z03eypVAVUCE7QdSqpVIvelbOakn1M0bPDoA4SGWPx3sNDVUiMo3L6To6WWGClB7VyXnhQ4Sn7gxiJbE6A==}
    engines: {node: ^12.20.0 || ^14.13.1 || >=16.0.0}

  linkify-it@5.0.0:
    resolution: {integrity: sha512-5aHCbzQRADcdP+ATqnDuhhJ/MRIqDkZX5pyjFHRRysS8vZ5AbqGEoFIb6pYHPZ+L/OC2Lc+xT8uHVVR5CAK/wQ==}

  locate-path@5.0.0:
    resolution: {integrity: sha512-t7hw9pI+WvuwNJXwk5zVHpyhIqzg2qTlklJOf0mVxGSbe3Fp2VieZcduNYjaLDoy6p9uGpQEGWG87WpMKlNq8g==}
    engines: {node: '>=8'}

  lodash.includes@4.3.0:
    resolution: {integrity: sha512-W3Bx6mdkRTGtlJISOvVD/lbqjTlPPUDTMnlXZFnVwi9NKJ6tiAk6LVdlhZMm17VZisqhKcgzpO5Wz91PCt5b0w==}

  lodash.isboolean@3.0.3:
    resolution: {integrity: sha512-Bz5mupy2SVbPHURB98VAcw+aHh4vRV5IPNhILUCsOzRmsTmSQ17jIuqopAentWoehktxGd9e/hbIXq980/1QJg==}

  lodash.isinteger@4.0.4:
    resolution: {integrity: sha512-DBwtEWN2caHQ9/imiNeEA5ys1JoRtRfY3d7V9wkqtbycnAmTvRRmbHKDV4a0EYc678/dia0jrte4tjYwVBaZUA==}

  lodash.isnumber@3.0.3:
    resolution: {integrity: sha512-QYqzpfwO3/CWf3XP+Z+tkQsfaLL/EnUlXWVkIk5FUPc4sBdTehEqZONuyRt2P67PXAk+NXmTBcc97zw9t1FQrw==}

  lodash.isplainobject@4.0.6:
    resolution: {integrity: sha512-oSXzaWypCMHkPC3NvBEaPHf0KsA5mvPrOPgQWDsbg8n7orZ290M0BmC/jgRZ4vcJ6DTAhjrsSYgdsW/F+MFOBA==}

  lodash.isstring@4.0.1:
    resolution: {integrity: sha512-0wJxfxH1wgO3GrbuP+dTTk7op+6L41QCXbGINEmD+ny/G/eCqGzxyCsh7159S+mgDDcoarnBw6PC1PS5+wUGgw==}

  lodash.once@4.1.1:
    resolution: {integrity: sha512-Sb487aTOCr9drQVL8pIxOzVhafOjZN9UU54hiN8PU3uAiSV7lx1yYNpbNmex2PK6dSJoNTSJUUswT651yww3Mg==}

  lodash.startcase@4.4.0:
    resolution: {integrity: sha512-+WKqsK294HMSc2jEbNgpHpd0JfIBhp7rEV4aqXWqFr6AlXov+SlcgB1Fv01y2kGe3Gc8nMW7VA0SrGuSkRfIEg==}

  lodash.truncate@4.4.2:
    resolution: {integrity: sha512-jttmRe7bRse52OsWIMDLaXxWqRAmtIUccAQ3garviCqJjafXOfNMO0yMfNpdD6zbGaTU0P5Nz7e7gAT6cKmJRw==}

  lodash@4.17.21:
    resolution: {integrity: sha512-v2kDEe57lecTulaDIuNTPy3Ry4gLGJ6Z1O3vE1krgXZNrsQ+LFTGHVxVjcXPs17LhbZVGedAJv8XZ1tvj5FvSg==}

  lru-cache@10.4.3:
    resolution: {integrity: sha512-JNAzZcXrCt42VGLuYz0zfAzDfAvJWW6AfYlDBQyDV5DClI2m5sAmK+OIO7s59XfsRsWHp02jAJrRadPRGTt6SQ==}

  lru-cache@11.1.0:
    resolution: {integrity: sha512-QIXZUBJUx+2zHUdQujWejBkcD9+cs94tLn0+YL8UrCh+D5sCXZ4c7LaEH48pNwRY3MLDgqUFyhlCyjJPf1WP0A==}
    engines: {node: 20 || >=22}

  lru-cache@6.0.0:
    resolution: {integrity: sha512-Jo6dJ04CmSjuznwJSS3pUeWmd/H0ffTlkXXgwZi+eq1UCmqQwCh+eLsYOYCwY991i2Fah4h1BEMCx4qThGbsiA==}
    engines: {node: '>=10'}

  magic-string@0.30.17:
    resolution: {integrity: sha512-sNPKHvyjVf7gyjwS4xGTaW/mCnF8wnjtifKBEhxfZ7E/S8tQ0rssrwGNn6q8JH/ohItJfSQp9mBtQYuTlH5QnA==}

  markdown-it@14.1.0:
    resolution: {integrity: sha512-a54IwgWPaeBCAAsv13YgmALOF1elABB08FxO9i+r4VFk5Vl4pKokRPeX8u5TCgSsPi6ec1otfLjdOpVcgbpshg==}
    hasBin: true

  math-intrinsics@1.1.0:
    resolution: {integrity: sha512-/IXtbwEk5HTPyEwyKX6hGkYXxM9nbj64B+ilVJnC/R6B0pH5G4V3b0pVbL7DBj4tkhBAppbQUlf6F6Xl9LHu1g==}
    engines: {node: '>= 0.4'}

  mdurl@2.0.0:
    resolution: {integrity: sha512-Lf+9+2r+Tdp5wXDXC4PcIBjTDtq4UKjCPMQhKIuzpJNW0b96kVqSwW0bT7FhRSfmAiFYgP+SCRvdrDozfh0U5w==}

  merge2@1.4.1:
    resolution: {integrity: sha512-8q7VEgMJW4J8tcfVPy8g09NcQwZdbwFEqhe/WZkoIzjn/3TGDwtOCYtXGxA3O8tPzpczCCDgv+P2P5y00ZJOOg==}
    engines: {node: '>= 8'}

  micromatch@4.0.8:
    resolution: {integrity: sha512-PXwfBhYu0hBCPw8Dn0E+WDYb7af3dSLVWKi3HGv84IdF4TyFoC0ysxFd0Goxw7nSv4T/PzEJQxsYsEiFCKo2BA==}
    engines: {node: '>=8.6'}

  mime-db@1.52.0:
    resolution: {integrity: sha512-sPU4uV7dYlvtWJxwwxHD0PuihVNiE7TyAbQ5SWxDCB9mUYvOgroQOwYQQOKPJ8CIbE+1ETVlOoK1UC2nU3gYvg==}
    engines: {node: '>= 0.6'}

  mime-types@2.1.35:
    resolution: {integrity: sha512-ZDY+bPm5zTTF+YpCrAU9nK0UgICYPT0QtT1NZWFv4s++TNkcgVaT0g6+4R2uI4MjQjzysHB1zxuWL50hzaeXiw==}
    engines: {node: '>= 0.6'}

  mime@1.6.0:
    resolution: {integrity: sha512-x0Vn8spI+wuJ1O6S7gnbaQg8Pxh4NNHb7KSINmEWKiPE4RKOplvijn+NkmYmmRgP68mc70j2EbeTFRsrswaQeg==}
    engines: {node: '>=4'}
    hasBin: true

  mimic-response@3.1.0:
    resolution: {integrity: sha512-z0yWI+4FDrrweS8Zmt4Ej5HdJmky15+L2e6Wgn3+iK5fWzb6T3fhNFq2+MeTRb064c6Wr4N/wv0DzQTjNzHNGQ==}
    engines: {node: '>=10'}

  minimatch@10.0.1:
    resolution: {integrity: sha512-ethXTt3SGGR+95gudmqJ1eNhRO7eGEGIgYA9vnPatK4/etz2MEVDno5GMCibdMTuBMyElzIlgxMna3K94XDIDQ==}
    engines: {node: 20 || >=22}

  minimatch@3.1.2:
    resolution: {integrity: sha512-J7p63hRiAjw1NDEww1W7i37+ByIrOWO5XQQAzZ3VOcL0PNybwpfmV/N05zFAzwQ9USyEcX6t3UO+K5aqBQOIHw==}

  minimatch@5.1.6:
    resolution: {integrity: sha512-lKwV/1brpG6mBUFHtb7NUmtABCb2WZZmm2wNiOA5hAb8VdCS4B3dtMWyvcoViccwAW/COERjXLt0zP1zXUN26g==}
    engines: {node: '>=10'}

  minimist@1.2.8:
    resolution: {integrity: sha512-2yyAR8qBkN3YuheJanUpWC5U3bb5osDywNB8RzDVlDwDHbocAJveqqj1u8+SVD7jkWT4yvsHCpWqqWqAxb0zCA==}

  minipass@7.1.2:
    resolution: {integrity: sha512-qOOzS1cBTWYF4BH8fVePDBOO9iptMnGUEZwNc/cMWnTV2nVLZ7VoNWEPHkYczZA0pdoA7dl6e7FL659nX9S2aw==}
    engines: {node: '>=16 || 14 >=14.17'}

  mkdirp-classic@0.5.3:
    resolution: {integrity: sha512-gKLcREMhtuZRwRAfqP3RFW+TK4JqApVBtOIftVgjuABpAtpxhPGaDcfvbhNvD0B8iD1oUr/txX35NjcaY6Ns/A==}

  mri@1.2.0:
    resolution: {integrity: sha512-tzzskb3bG8LvYGFF/mDTpq3jpI6Q9wc3LEmBaghu+DdCssd1FakN7Bc0hVNmEyGq1bq3RgfkCb3cmQLpNPOroA==}
    engines: {node: '>=4'}

  ms@2.1.3:
    resolution: {integrity: sha512-6FlzubTLZG3J2a/NVCAleEhjzq5oxgHyaCU9yYXvcLsvoVaHJq/s5xXI6/XXP6tz7R9xAOtHnSO/tXtF3WRTlA==}

  mute-stream@0.0.8:
    resolution: {integrity: sha512-nnbWWOkoWyUsTjKrhgD0dcz22mdkSnpYqbEjIm2nhwhuxlSkpywJmBo8h0ZqJdkp73mb90SssHkN4rsRaBAfAA==}

  napi-build-utils@2.0.0:
    resolution: {integrity: sha512-GEbrYkbfF7MoNaoh2iGG84Mnf/WZfB0GdGEsM8wz7Expx/LlWf5U8t9nvJKXSp3qr5IsEbK04cBGhol/KwOsWA==}

  node-abi@3.75.0:
    resolution: {integrity: sha512-OhYaY5sDsIka7H7AtijtI9jwGYLyl29eQn/W623DiN/MIv5sUqc4g7BIDThX+gb7di9f6xK02nkp8sdfFWZLTg==}
    engines: {node: '>=10'}

  node-addon-api@4.3.0:
    resolution: {integrity: sha512-73sE9+3UaLYYFmDsFZnqCInzPyh3MqIwZO9cw58yIqAZhONrrabrYyYe3TuIqtIiOuTXVhsGau8hcrhhwSsDIQ==}

  node-fetch@2.7.0:
    resolution: {integrity: sha512-c4FRfUm/dbcWZ7U+1Wq0AwCyFL+3nt2bEw05wfxSz+DWpWsitgmSgYmy2dQdWyKC1694ELPqMs/YzUSNozLt8A==}
    engines: {node: 4.x || >=6.0.0}
    peerDependencies:
      encoding: ^0.1.0
    peerDependenciesMeta:
      encoding:
        optional: true

  node-sarif-builder@2.0.3:
    resolution: {integrity: sha512-Pzr3rol8fvhG/oJjIq2NTVB0vmdNNlz22FENhhPojYRZ4/ee08CfK4YuKmuL54V9MLhI1kpzxfOJ/63LzmZzDg==}
    engines: {node: '>=14'}

  normalize-package-data@6.0.2:
    resolution: {integrity: sha512-V6gygoYb/5EmNI+MEGrWkC+e6+Rr7mTmfHrxDbLzxQogBkgzo76rkok0Am6thgSF7Mv2nLOajAJj5vDJZEFn7g==}
    engines: {node: ^16.14.0 || >=18.0.0}

  nth-check@2.1.1:
    resolution: {integrity: sha512-lqjrjmaOoAnWfMmBPL+XNnynZh2+swxiX3WUE0s4yEHI6m+AwrK2UZOimIRl3X/4QctVqS8AiZjFqyOGrMXb/w==}

  object-inspect@1.13.4:
    resolution: {integrity: sha512-W67iLl4J2EXEGTbfeHCffrjDfitvLANg0UlX3wFUUSTx92KXRFegMHUVgSqE+wvhAbi4WqjGg9czysTV2Epbew==}
    engines: {node: '>= 0.4'}

  object-keys@1.1.1:
    resolution: {integrity: sha512-NuAESUOUMrlIXOfHKzD6bpPu3tYt3xvjNdRIQ+FeT0lNb4K8WR70CaDxhuNguS2XG+GjkyMwOzsN5ZktImfhLA==}
    engines: {node: '>= 0.4'}

  once@1.4.0:
    resolution: {integrity: sha512-lNaJgI+2Q5URQBkccEKHTQOPaXdUxnZZElQTZY0MFUAuaEqe1E+Nyvgdz/aIyNi6Z9MzO5dv1H8n58/GELp3+w==}

  open@10.1.2:
    resolution: {integrity: sha512-cxN6aIDPz6rm8hbebcP7vrQNhvRcveZoJU72Y7vskh4oIm+BZwBECnx5nTmrlres1Qapvx27Qo1Auukpf8PKXw==}
    engines: {node: '>=18'}

  os-tmpdir@1.0.2:
    resolution: {integrity: sha512-D2FR03Vir7FIu45XBY20mTb+/ZSWB00sjU9jdQXt83gDrI4Ztz5Fs7/yy74g2N5SVQY4xY1qDr4rNddwYRVX0g==}
    engines: {node: '>=0.10.0'}

  outdent@0.5.0:
    resolution: {integrity: sha512-/jHxFIzoMXdqPzTaCpFzAAWhpkSjZPF4Vsn6jAfNpmbH/ymsmd7Qc6VE9BGn0L6YMj6uwpQLxCECpus4ukKS9Q==}

  ovsx@0.10.5:
    resolution: {integrity: sha512-jfulG5k9vjWcolg2kubC51t1eHKA8ANPcKCQKaWPfOsJZ9VlIppP0Anf8pJ1LJHZFHoRmeMXITG9a5NXHwY9tA==}
    engines: {node: '>= 20'}
    hasBin: true

  p-filter@2.1.0:
    resolution: {integrity: sha512-ZBxxZ5sL2HghephhpGAQdoskxplTwr7ICaehZwLIlfL6acuVgZPm8yBNuRAFBGEqtD/hmUeq9eqLg2ys9Xr/yw==}
    engines: {node: '>=8'}

  p-limit@2.3.0:
    resolution: {integrity: sha512-//88mFWSJx8lxCzwdAABTJL2MyWB12+eIY7MDL2SqLmAkeKU9qxRvWuSyTjm3FUmpBEMuFfckAIqEaVGUDxb6w==}
    engines: {node: '>=6'}

  p-locate@4.1.0:
    resolution: {integrity: sha512-R79ZZ/0wAxKGu3oYMlz8jy/kbhsNrS7SKZ7PxEHBgJ5+F2mtFW2fK2cOtBh1cHYkQsbzFV7I+EoRKe6Yt0oK7A==}
    engines: {node: '>=8'}

  p-map@2.1.0:
    resolution: {integrity: sha512-y3b8Kpd8OAN444hxfBbFfj1FY/RjtTd8tzYwhUqNYXx0fXx2iX4maP4Qr6qhIKbQXI02wTLAda4fYUbDagTUFw==}
    engines: {node: '>=6'}

  p-map@7.0.3:
    resolution: {integrity: sha512-VkndIv2fIB99swvQoA65bm+fsmt6UNdGeIB0oxBs+WhAhdh08QA04JXpI7rbB9r08/nkbysKoya9rtDERYOYMA==}
    engines: {node: '>=18'}

  p-try@2.2.0:
    resolution: {integrity: sha512-R4nPAVTAU0B9D35/Gk3uJf/7XYbQcyohSKdvAxIRSNghFl4e71hVoGnBNQz9cWaXxO2I10KTC+3jMdvvoKw6dQ==}
    engines: {node: '>=6'}

  package-json-from-dist@1.0.1:
    resolution: {integrity: sha512-UEZIS3/by4OC8vL3P2dTXRETpebLI2NiI5vIrjaD/5UtrkFX/tNbwjTSRAGC/+7CAo2pIcBaRgWmcBBHcsaCIw==}

  package-manager-detector@0.2.11:
    resolution: {integrity: sha512-BEnLolu+yuz22S56CU1SUKq3XC3PkwD5wv4ikR4MfGvnRVcmzXR9DwSlW2fEamyTPyXHomBJRzgapeuBvRNzJQ==}

  parse-json@7.1.1:
    resolution: {integrity: sha512-SgOTCX/EZXtZxBE5eJ97P4yGM5n37BwRU+YMsH4vNzFqJV/oWFXXCmwFlgWUM4PrakybVOueJJ6pwHqSVhTFDw==}
    engines: {node: '>=16'}

  parse-semver@1.1.1:
    resolution: {integrity: sha512-Eg1OuNntBMH0ojvEKSrvDSnwLmvVuUOSdylH/pSCPNMIspLlweJyIWXCE+k/5hm3cj/EBUYwmWkjhBALNP4LXQ==}

  parse5-htmlparser2-tree-adapter@7.1.0:
    resolution: {integrity: sha512-ruw5xyKs6lrpo9x9rCZqZZnIUntICjQAd0Wsmp396Ul9lN/h+ifgVV1x1gZHi8euej6wTfpqX8j+BFQxF0NS/g==}

  parse5-parser-stream@7.1.2:
    resolution: {integrity: sha512-JyeQc9iwFLn5TbvvqACIF/VXG6abODeB3Fwmv/TGdLk2LfbWkaySGY72at4+Ty7EkPZj854u4CrICqNk2qIbow==}

  parse5@7.3.0:
    resolution: {integrity: sha512-IInvU7fabl34qmi9gY8XOVxhYyMyuH2xUNpb2q8/Y+7552KlejkRvqvD19nMoUW/uQGGbqNpA6Tufu5FL5BZgw==}

  path-exists@4.0.0:
    resolution: {integrity: sha512-ak9Qy5Q7jYb2Wwcey5Fpvg2KoAc/ZIhLSLOSBmRmygPsGwkVVt0fZa0qrtMz+m6tJTAHfZQ8FnmB4MG4LWy7/w==}
    engines: {node: '>=8'}

  path-key@3.1.1:
    resolution: {integrity: sha512-ojmeN0qd+y0jszEtoY48r0Peq5dwMEkIlCOu6Q5f41lfkswXuKtYrhgoTpLnyIcHm24Uhqx+5Tqm2InSwLhE6Q==}
    engines: {node: '>=8'}

  path-parse@1.0.7:
    resolution: {integrity: sha512-LDJzPVEEEPR+y48z93A0Ed0yXb8pAByGWo/k5YYdYgpY2/2EsOsksJrq7lOHxryrVOn1ejG6oAp8ahvOIQD8sw==}

  path-scurry@2.0.0:
    resolution: {integrity: sha512-ypGJsmGtdXUOeM5u93TyeIEfEhM6s+ljAhrk5vAvSx8uyY/02OvrZnA0YNGUrPXfpJMgI1ODd3nwz8Npx4O4cg==}
    engines: {node: 20 || >=22}

  path-type@4.0.0:
    resolution: {integrity: sha512-gDKb8aZMDeD/tZWs9P6+q0J9Mwkdl6xMV8TjnGP3qJVJ06bdMgkbBlLU8IdfOsIsFz2BW1rNVT3XuNEl8zPAvw==}
    engines: {node: '>=8'}

  path-type@6.0.0:
    resolution: {integrity: sha512-Vj7sf++t5pBD637NSfkxpHSMfWaeig5+DKWLhcqIYx6mWQz5hdJTGDVMQiJcw1ZYkhs7AazKDGpRVji1LJCZUQ==}
    engines: {node: '>=18'}

  pathe@2.0.3:
    resolution: {integrity: sha512-WUjGcAqP1gQacoQe+OBJsFA7Ld4DyXuUIjZ5cc75cLHvJ7dtNsTugphxIADwspS+AraAUePCKrSVtPLFj/F88w==}

  pend@1.2.0:
    resolution: {integrity: sha512-F3asv42UuXchdzt+xXqfW1OGlVBe+mxa2mqI0pg5yAHZPvFmY3Y6drSf/GQ1A86WgWEN9Kzh/WrgKa6iGcHXLg==}

  picocolors@1.1.1:
    resolution: {integrity: sha512-xceH2snhtb5M9liqDsmEw56le376mTZkEX/jEb/RxNFyegNul7eNslCXP9FDj/Lcu0X8KEyMceP2ntpaHrDEVA==}

  picomatch@2.3.1:
    resolution: {integrity: sha512-JU3teHTNjmE2VCGFzuY8EXzCDVwEqB2a8fsIvwaStHhAWJEeVd1o1QD80CU6+ZdEXXSLbSsuLwJjkCBWqRQUVA==}
    engines: {node: '>=8.6'}

  picomatch@4.0.2:
    resolution: {integrity: sha512-M7BAV6Rlcy5u+m6oPhAPFgJTzAioX/6B0DxyvDlo9l8+T3nLKbrczg2WLUyzd45L8RqfUMyGPzekbMvX2Ldkwg==}
    engines: {node: '>=12'}

  pify@4.0.1:
    resolution: {integrity: sha512-uB80kBFb/tfd68bVleG9T5GGsGPjJrLAUpR5PZIrhBnIaRTQRjqdJSsIKkOP6OAIFbj7GOrcudc5pNjZ+geV2g==}
    engines: {node: '>=6'}

  pluralize@2.0.0:
    resolution: {integrity: sha512-TqNZzQCD4S42De9IfnnBvILN7HAW7riLqsCyp8lgjXeysyPlX5HhqKAcJHHHb9XskE4/a+7VGC9zzx8Ls0jOAw==}

  pluralize@8.0.0:
    resolution: {integrity: sha512-Nc3IT5yHzflTfbjgqWcCPpo7DaKy4FnpB0l/zCAW0Tc7jxAiuqSxHasntB3D7887LSrA93kDJ9IXovxJYxyLCA==}
    engines: {node: '>=4'}

  prebuild-install@7.1.3:
    resolution: {integrity: sha512-8Mf2cbV7x1cXPUILADGI3wuhfqWvtiLA1iclTDbFRZkgRQS0NqsPZphna9V+HyTEadheuPmjaJMsbzKQFOzLug==}
    engines: {node: '>=10'}
    hasBin: true

  prettier@2.8.8:
    resolution: {integrity: sha512-tdN8qQGvNjw4CHbY+XXk0JgCXn9QiF21a55rBe5LJAU+kDyC4WQn4+awm2Xfk2lQMk5fKup9XgzTZtGkjBdP9Q==}
    engines: {node: '>=10.13.0'}
    hasBin: true

  pump@3.0.2:
    resolution: {integrity: sha512-tUPXtzlGM8FE3P0ZL6DVs/3P58k9nk8/jZeQCurTJylQA8qFYzHFfhBJkuqyE0FifOsQ0uKWekiZ5g8wtr28cw==}

  punycode.js@2.3.1:
    resolution: {integrity: sha512-uxFIHU0YlHYhDQtV4R9J6a52SLx28BCjT+4ieh7IGbgwVJWO+km431c4yRlREUAsAmt/uMjQUyQHNEPf0M39CA==}
    engines: {node: '>=6'}

  qs@6.14.0:
    resolution: {integrity: sha512-YWWTjgABSKcvs/nWBi9PycY/JiPJqOD4JA6o9Sej2AtvSGarXxKC3OQSk4pAarbdQlKAh5D4FCQkJNkW+GAn3w==}
    engines: {node: '>=0.6'}

  quansync@0.2.10:
    resolution: {integrity: sha512-t41VRkMYbkHyCYmOvx/6URnN80H7k4X0lLdBMGsz+maAwrJQYB1djpV6vHrQIBE0WBSGqhtEHrK9U3DWWH8v7A==}

  queue-microtask@1.2.3:
    resolution: {integrity: sha512-NuaNSa6flKT5JaSYQzJok04JzTL1CA6aGhv5rfLW3PgqA+M2ChpZQnAC8h8i4ZFkBS8X5RqkDBHA7r4hej3K9A==}

  rc-config-loader@4.1.3:
    resolution: {integrity: sha512-kD7FqML7l800i6pS6pvLyIE2ncbk9Du8Q0gp/4hMPhJU6ZxApkoLcGD8ZeqgiAlfwZ6BlETq6qqe+12DUL207w==}

  rc@1.2.8:
    resolution: {integrity: sha512-y3bGgqKj3QBdxLbLkomlohkvsA8gdAiUQlSBJnBhfn+BPxg4bc62d8TcBW15wavDfgexCgccckhcZvywyQYPOw==}
    hasBin: true

  read-pkg@8.1.0:
    resolution: {integrity: sha512-PORM8AgzXeskHO/WEv312k9U03B8K9JSiWF/8N9sUuFjBa+9SF2u6K7VClzXwDXab51jCd8Nd36CNM+zR97ScQ==}
    engines: {node: '>=16'}

  read-yaml-file@1.1.0:
    resolution: {integrity: sha512-VIMnQi/Z4HT2Fxuwg5KrY174U1VdUIASQVWXXyqtNRtxSr9IYkn1rsI6Tb6HsrHCmB7gVpNwX6JxPTHcH6IoTA==}
    engines: {node: '>=6'}

  read@1.0.7:
    resolution: {integrity: sha512-rSOKNYUmaxy0om1BNjMN4ezNT6VKK+2xF4GBhc81mkH7L60i6dp8qPYrkndNLT3QPphoII3maL9PVC9XmhHwVQ==}
    engines: {node: '>=0.8'}

  readable-stream@3.6.2:
    resolution: {integrity: sha512-9u/sniCrY3D5WdsERHzHE4G2YCXqoG5FTHUiCC4SIbr6XcLZBY05ya9EKjYek9O5xOAwjGq+1JdGBAS7Q9ScoA==}
    engines: {node: '>= 6'}

  require-from-string@2.0.2:
    resolution: {integrity: sha512-Xf0nWe6RseziFMu+Ap9biiUbmplq6S9/p+7w7YXP/JBHhrUDDUhwa+vANyubuqfZWTveU//DYVGsDG7RKL/vEw==}
    engines: {node: '>=0.10.0'}

  resolve-from@5.0.0:
    resolution: {integrity: sha512-qYg9KP24dD5qka9J47d0aVky0N+b4fTU89LN9iDnjB5waksiC49rvMB0PrUJQGoTmH50XPiqOvAjDfaijGxYZw==}
    engines: {node: '>=8'}

  resolve-pkg-maps@1.0.0:
    resolution: {integrity: sha512-seS2Tj26TBVOC2NIc2rOe2y2ZO7efxITtLZcGSOnHHNOQ7CkiUBfw0Iw2ck6xkIhPwLhKNLS8BO+hEpngQlqzw==}

  resolve@1.22.10:
    resolution: {integrity: sha512-NPRy+/ncIMeDlTAsuqwKIiferiawhefFJtkNSW0qZJEqMEb+qBt/77B/jGeeek+F0uOeN05CDa6HXbbIgtVX4w==}
    engines: {node: '>= 0.4'}
    hasBin: true

  reusify@1.1.0:
    resolution: {integrity: sha512-g6QUff04oZpHs0eG5p83rFLhHeV00ug/Yf9nZM6fLeUrPguBTkTQOdpAWWspMh55TZfVQDPaN3NQJfbVRAxdIw==}
    engines: {iojs: '>=1.0.0', node: '>=0.10.0'}

  rollup-plugin-esbuild@6.2.1:
    resolution: {integrity: sha512-jTNOMGoMRhs0JuueJrJqbW8tOwxumaWYq+V5i+PD+8ecSCVkuX27tGW7BXqDgoULQ55rO7IdNxPcnsWtshz3AA==}
    engines: {node: '>=14.18.0'}
    peerDependencies:
      esbuild: '>=0.18.0'
      rollup: ^1.20.0 || ^2.0.0 || ^3.0.0 || ^4.0.0

  rollup@4.46.2:
    resolution: {integrity: sha512-WMmLFI+Boh6xbop+OAGo9cQ3OgX9MIg7xOQjn+pTCwOkk+FNDAeAemXkJ3HzDJrVXleLOFVa1ipuc1AmEx1Dwg==}
    engines: {node: '>=18.0.0', npm: '>=8.0.0'}
    hasBin: true

  run-applescript@7.0.0:
    resolution: {integrity: sha512-9by4Ij99JUr/MCFBUkDKLWK3G9HVXmabKz9U5MlIAIuvuzkiOicRYs8XJLxX+xahD+mLiiCYDqF9dKAgtzKP1A==}
    engines: {node: '>=18'}

  run-parallel@1.2.0:
    resolution: {integrity: sha512-5l4VyZR86LZ/lDxZTR6jqL8AFE2S0IFLMP26AbjsLVADxHdhB/c0GUsH+y39UfCi3dzz8OlQuPmnaJOMoDHQBA==}

  safe-buffer@5.2.1:
    resolution: {integrity: sha512-rp3So07KcdmmKbGvgaNxQSJr7bGVSVk5S9Eq1F+ppbRo70+YeaDxkw5Dd8NPN+GD6bjnYm2VuPuCXmpuYvmCXQ==}

  safer-buffer@2.1.2:
    resolution: {integrity: sha512-YZo3K82SD7Riyi0E1EQPojLz7kpepnSQI9IyPbHHg1XXXevb5dJI7tpyN2ADxGcQbHG7vcyRHk0cbwqcQriUtg==}

  sax@1.4.1:
    resolution: {integrity: sha512-+aWOz7yVScEGoKNd4PA10LZ8sk0A/z5+nXQG5giUO5rprX9jgYsTdov9qCchZiPIZezbZH+jRut8nPodFAX4Jg==}

  secretlint@10.1.1:
    resolution: {integrity: sha512-q50i+I9w6HH8P6o34LVq6M3hm5GZn2Eq5lYGHkEByOAbVqBHn8gsMGgyxjP1xSrSv1QjDtjxs/zKPm6JtkNzGw==}
    engines: {node: '>=20.0.0'}
    hasBin: true

  semver@5.7.2:
    resolution: {integrity: sha512-cBznnQ9KjJqU67B52RMC65CMarK2600WFnbkcaiwWq3xy/5haFJlshgnpjovMVJ+Hff49d8GEn0b87C5pDQ10g==}
    hasBin: true

  semver@7.7.1:
    resolution: {integrity: sha512-hlq8tAfn0m/61p4BVRcPzIGr6LKiMwo4VM6dGi6pt4qcRkmNzTcWq6eCEjEh+qXjkMDvPlOFFSGwQjoEa6gyMA==}
    engines: {node: '>=10'}
    hasBin: true

  shebang-command@2.0.0:
    resolution: {integrity: sha512-kHxr2zZpYtdmrN1qDjrrX/Z1rR1kG8Dx+gkpK1G4eXmvXswmcE1hTWBWYUzlraYw1/yZp6YuDY77YtvbN0dmDA==}
    engines: {node: '>=8'}

  shebang-regex@3.0.0:
    resolution: {integrity: sha512-7++dFhtcx3353uBaq8DDR4NuxBetBzC7ZQOhmTQInHEd6bSrXdiEyzCvG07Z44UYdLShWUyXt5M/yhz8ekcb1A==}
    engines: {node: '>=8'}

  side-channel-list@1.0.0:
    resolution: {integrity: sha512-FCLHtRD/gnpCiCHEiJLOwdmFP+wzCmDEkc9y7NsYxeF4u7Btsn1ZuwgwJGxImImHicJArLP4R0yX4c2KCrMrTA==}
    engines: {node: '>= 0.4'}

  side-channel-map@1.0.1:
    resolution: {integrity: sha512-VCjCNfgMsby3tTdo02nbjtM/ewra6jPHmpThenkTYh8pG9ucZ/1P8So4u4FGBek/BjpOVsDCMoLA/iuBKIFXRA==}
    engines: {node: '>= 0.4'}

  side-channel-weakmap@1.0.2:
    resolution: {integrity: sha512-WPS/HvHQTYnHisLo9McqBHOJk2FkHO/tlpvldyrnem4aeQp4hai3gythswg6p01oSoTl58rcpiFAjF2br2Ak2A==}
    engines: {node: '>= 0.4'}

  side-channel@1.1.0:
    resolution: {integrity: sha512-ZX99e6tRweoUXqR+VBrslhda51Nh5MTQwou5tnUDgbtyM0dBgmhEDtWGP/xbKn6hqfPRHujUNwz5fy/wbbhnpw==}
    engines: {node: '>= 0.4'}

  signal-exit@4.1.0:
    resolution: {integrity: sha512-bzyZ1e88w9O1iNJbKnOlvYTrWPDl46O1bG0D3XInv+9tkPrxrN8jUUTiFlDkkmKWgn1M6CfIA13SuGqOa9Korw==}
    engines: {node: '>=14'}

  simple-concat@1.0.1:
    resolution: {integrity: sha512-cSFtAPtRhljv69IK0hTVZQ+OfE9nePi/rtJmw5UjHeVyVroEqJXP1sFztKUy1qU+xvz3u/sfYJLa947b7nAN2Q==}

  simple-get@4.0.1:
    resolution: {integrity: sha512-brv7p5WgH0jmQJr1ZDDfKDOSeWWg+OVypG99A/5vYGPqJ6pxiaHLy8nxtFjBA7oMa01ebA9gfh1uMCFqOuXxvA==}

  simple-invariant@2.0.1:
    resolution: {integrity: sha512-1sbhsxqI+I2tqlmjbz99GXNmZtr6tKIyEgGGnJw/MKGblalqk/XoOYYFJlBzTKZCxx8kLaD3FD5s9BEEjx5Pyg==}
    engines: {node: '>=10'}

  slash@3.0.0:
    resolution: {integrity: sha512-g9Q1haeby36OSStwb4ntCGGGaKsaVSjQ68fBxoQcutl5fS1vuY18H3wSt3jFyFtrkx+Kz0V1G85A4MyAdDMi2Q==}
    engines: {node: '>=8'}

  slash@5.1.0:
    resolution: {integrity: sha512-ZA6oR3T/pEyuqwMgAKT0/hAv8oAXckzbkmR0UkUosQ+Mc4RxGoJkRmwHgHufaenlyAgE1Mxgpdcrf75y6XcnDg==}
    engines: {node: '>=14.16'}

  slice-ansi@4.0.0:
    resolution: {integrity: sha512-qMCMfhY040cVHT43K9BFygqYbUPFZKHOg7K73mtTWJRb8pyP3fzf4Ixd5SzdEJQ6MRUg/WBnOLxghZtKKurENQ==}
    engines: {node: '>=10'}

  spawndamnit@3.0.1:
    resolution: {integrity: sha512-MmnduQUuHCoFckZoWnXsTg7JaiLBJrKFj9UI2MbRPGaJeVpsLcVBu6P/IGZovziM/YBsellCmsprgNA+w0CzVg==}

  spdx-correct@3.2.0:
    resolution: {integrity: sha512-kN9dJbvnySHULIluDHy32WHRUu3Og7B9sbY7tsFLctQkIqnMh3hErYgdMjTYuqmcXX+lK5T1lnUt3G7zNswmZA==}

  spdx-exceptions@2.5.0:
    resolution: {integrity: sha512-PiU42r+xO4UbUS1buo3LPJkjlO7430Xn5SVAhdpzzsPHsjbYVflnnFdATgabnLude+Cqu25p6N+g2lw/PFsa4w==}

  spdx-expression-parse@3.0.1:
    resolution: {integrity: sha512-cbqHunsQWnJNE6KhVSMsMeH5H/L9EpymbzqTQ3uLwNCLZ1Q481oWaofqH7nO6V07xlXwY6PhQdQ2IedWx/ZK4Q==}

  spdx-license-ids@3.0.21:
    resolution: {integrity: sha512-Bvg/8F5XephndSK3JffaRqdT+gyhfqIPwDHpX80tJrF8QQRYMo8sNMeaZ2Dp5+jhwKnUmIOyFFQfHRkjJm5nXg==}

  sprintf-js@1.0.3:
    resolution: {integrity: sha512-D9cPgkvLlV3t3IzL0D0YLvGA9Ahk4PcvVwUbN0dSGr1aP0Nrt4AEnTUbuGvquEC0mA64Gqt1fzirlRs5ibXx8g==}

  string-width@4.2.3:
    resolution: {integrity: sha512-wKyQRQpjJ0sIp62ErSZdGsjMJWsap5oRNihHhu6G7JVO/9jIB6UyevL+tXuOqrng8j/cxKTWyWUwvSTriiZz/g==}
    engines: {node: '>=8'}

  string-width@5.1.2:
    resolution: {integrity: sha512-HnLOCR3vjcY8beoNLtcjZ5/nxn2afmME6lhrDrebokqMap+XbeW8n9TXpPDOqdGK5qcI3oT0GKTW6wC7EMiVqA==}
    engines: {node: '>=12'}

  string_decoder@1.3.0:
    resolution: {integrity: sha512-hkRX8U1WjJFd8LsDJ2yQ/wWWxaopEsABU1XfkM8A+j0+85JAGppt16cr1Whg6KIbb4okU6Mql6BOj+uup/wKeA==}

  strip-ansi@6.0.1:
    resolution: {integrity: sha512-Y38VPSHcqkFrCpFnQ9vuSXmquuv5oXOKpGeT6aGrr3o3Gc9AlVa6JBfUSOCnbxGGZF+/0ooI7KrPuUSztUdU5A==}
    engines: {node: '>=8'}

  strip-ansi@7.1.0:
    resolution: {integrity: sha512-iq6eVVI64nQQTRYq2KtEg2d2uU7LElhTJwsH4YzIHZshxlgZms/wIc4VoDQTlG/IvVIrBKG06CrZnp0qv7hkcQ==}
    engines: {node: '>=12'}

  strip-bom@3.0.0:
    resolution: {integrity: sha512-vavAMRXOgBVNF6nyEEmL3DBK19iRpDcoIwW+swQ+CbGiu7lju6t+JklA1MHweoWtadgt4ISVUsXLyDq34ddcwA==}
    engines: {node: '>=4'}

  strip-json-comments@2.0.1:
    resolution: {integrity: sha512-4gB8na07fecVVkOI6Rs4e7T6NOTki5EmL7TUduTs6bu3EdnSycntVJ4re8kgZA+wx9IueI2Y11bfbgwtzuE0KQ==}
    engines: {node: '>=0.10.0'}

  structured-source@4.0.0:
    resolution: {integrity: sha512-qGzRFNJDjFieQkl/sVOI2dUjHKRyL9dAJi2gCPGJLbJHBIkyOHxjuocpIEfbLioX+qSJpvbYdT49/YCdMznKxA==}

  supports-color@7.2.0:
    resolution: {integrity: sha512-qpCAvRl9stuOHveKsn7HncJRvv501qIacKzQlO/+Lwxc9+0q2wLyv4Dfvt80/DPn2pqOBsJdDiogXGR9+OvwRw==}
    engines: {node: '>=8'}

  supports-hyperlinks@2.3.0:
    resolution: {integrity: sha512-RpsAZlpWcDwOPQA22aCH4J0t7L8JmAvsCxfOSEwm7cQs3LshN36QaTkwd70DnBOXDWGssw2eUoc8CaRWT0XunA==}
    engines: {node: '>=8'}

  supports-preserve-symlinks-flag@1.0.0:
    resolution: {integrity: sha512-ot0WnXS9fgdkgIcePe6RHNk1WA8+muPa6cSjeR3V8K27q9BB1rTE3R1p7Hv0z1ZyAc8s6Vvv8DIyWf681MAt0w==}
    engines: {node: '>= 0.4'}

  table@6.9.0:
    resolution: {integrity: sha512-9kY+CygyYM6j02t5YFHbNz2FN5QmYGv9zAjVp4lCDjlCw7amdckXlEt/bjMhUIfj4ThGRE4gCUH5+yGnNuPo5A==}
    engines: {node: '>=10.0.0'}

  tar-fs@2.1.2:
    resolution: {integrity: sha512-EsaAXwxmx8UB7FRKqeozqEPop69DXcmYwTQwXvyAPF352HJsPdkVhvTaDPYqfNgruveJIJy3TA2l+2zj8LJIJA==}

  tar-stream@2.2.0:
    resolution: {integrity: sha512-ujeqbceABgwMZxEJnk2HDY2DlnUZ+9oEcb1KzTVfYHio0UE6dG71n60d8D2I4qNvleWrrXpmjpt7vZeF1LnMZQ==}
    engines: {node: '>=6'}

  term-size@2.2.1:
    resolution: {integrity: sha512-wK0Ri4fOGjv/XPy8SBHZChl8CM7uMc5VML7SqiQ0zG7+J5Vr+RMQDoHa2CNT6KHUnTGIXH34UDMkPzAUyapBZg==}
    engines: {node: '>=8'}

  terminal-link@2.1.1:
    resolution: {integrity: sha512-un0FmiRUQNr5PJqy9kP7c40F5BOfpGlYTrxonDChEZB7pzZxRNp/bt+ymiy9/npwXya9KH99nJ/GXFIiUkYGFQ==}
    engines: {node: '>=8'}

  text-table@0.2.0:
    resolution: {integrity: sha512-N+8UisAXDGk8PFXP4HAzVR9nbfmVJ3zYLAWiTIoqC5v5isinhr+r5uaO8+7r3BMfuNIufIsA7RdpVgacC2cSpw==}

  textextensions@6.11.0:
    resolution: {integrity: sha512-tXJwSr9355kFJI3lbCkPpUH5cP8/M0GGy2xLO34aZCjMXBaK3SoPnZwr/oWmo1FdCnELcs4npdCIOFtq9W3ruQ==}
    engines: {node: '>=4'}

  tmp@0.0.33:
    resolution: {integrity: sha512-jRCJlojKnZ3addtTOjdIqoRuPEKBvNXcGYqzO6zWZX8KfKEpnGY5jfggJQ3EjKuu8D4bJRr0y+cYJFmYbImXGw==}
    engines: {node: '>=0.6.0'}

  tmp@0.2.3:
    resolution: {integrity: sha512-nZD7m9iCPC5g0pYmcaxogYKggSfLsdxl8of3Q/oIbqCqLLIO9IAF0GWjX1z9NZRHPiXv8Wex4yDCaZsgEw0Y8w==}
    engines: {node: '>=14.14'}

  to-regex-range@5.0.1:
    resolution: {integrity: sha512-65P7iz6X5yEr1cwcgvQxbbIw7Uk3gOy5dIdtZ4rDveLqhrdJP+Li/Hx6tyK0NEb+2GCyneCMJiGqrADCSNk8sQ==}
    engines: {node: '>=8.0'}

  tr46@0.0.3:
    resolution: {integrity: sha512-N3WMsuqV66lT30CrXNbEjx4GEwlow3v6rr4mCcv6prnfwhS01rkgyFdjPNBYd9br7LpXV1+Emh01fHnq2Gdgrw==}

  tslib@2.8.1:
    resolution: {integrity: sha512-oJFu94HQb+KVduSUQL7wnpmqnfmLsOA/nAh6b6EH0wCEoK0/mPeXU6c3wKDV83MkOuHPRHtSXKKU99IBazS/2w==}

  tunnel-agent@0.6.0:
    resolution: {integrity: sha512-McnNiV1l8RYeY8tBgEpuodCC1mLUdbSN+CYBL7kJsJNInOP8UjDDEwdk6Mw60vdLLrr5NHKZhMAOSrR2NZuQ+w==}

  tunnel@0.0.6:
    resolution: {integrity: sha512-1h/Lnq9yajKY2PEbBadPXj3VxsDDu844OnaAo52UVmIzIvwwtBPIuNvkjuzBlTWpfJyUbG3ez0KSBibQkj4ojg==}
    engines: {node: '>=0.6.11 <=0.7.0 || >=0.7.3'}

  type-fest@0.21.3:
    resolution: {integrity: sha512-t0rzBq87m3fVcduHDUFhKmyyX+9eo6WQjZvf51Ea/M0Q7+T374Jp1aUiyUl0GKxp8M/OETVHSDvmkyPgvX+X2w==}
    engines: {node: '>=10'}

  type-fest@3.13.1:
    resolution: {integrity: sha512-tLq3bSNx+xSpwvAJnzrK0Ep5CLNWjvFTOp71URMaAEWBfRb9nnJiBoUe0tF8bI4ZFO3omgBR6NvnbzVUT3Ly4g==}
    engines: {node: '>=14.16'}

  type-fest@4.41.0:
    resolution: {integrity: sha512-TeTSQ6H5YHvpqVwBRcnLDCBnDOHWYu7IvGbHT6N8AOymcr9PJGjc1GTtiWZTYg0NCgYwvnYWEkVChQAr9bjfwA==}
    engines: {node: '>=16'}

  typed-rest-client@1.8.11:
    resolution: {integrity: sha512-5UvfMpd1oelmUPRbbaVnq+rHP7ng2cE4qoQkQeAqxRL6PklkxsM0g32/HL0yfvruK6ojQ5x8EE+HF4YV6DtuCA==}

  typescript@5.9.2:
    resolution: {integrity: sha512-CWBzXQrc/qOkhidw1OzBTQuYRbfyxDXJMVJ1XNwUHGROVmuaeiEm3OslpZ1RV96d7SKKjZKrSJu3+t/xlw3R9A==}
    engines: {node: '>=14.17'}
    hasBin: true

  uc.micro@2.1.0:
    resolution: {integrity: sha512-ARDJmphmdvUk6Glw7y9DQ2bFkKBHwQHLi2lsaH6PPmz/Ka9sFOBsBluozhDltWmnv9u/cF6Rt87znRTPV+yp/A==}

  underscore@1.13.7:
    resolution: {integrity: sha512-GMXzWtsc57XAtguZgaQViUOzs0KTkk8ojr3/xAxXLITqf/3EMwxC0inyETfDFjH/Krbhuep0HNbbjI9i/q3F3g==}

  undici-types@6.21.0:
    resolution: {integrity: sha512-iwDZqg0QAGrg9Rav5H4n0M64c3mkR59cJ6wQp+7C4nI0gsmExaedaYLNO44eT4AtBBwjbTiGPMlt2Md0T9H9JQ==}

  undici@6.21.2:
    resolution: {integrity: sha512-uROZWze0R0itiAKVPsYhFov9LxrPMHLMEQFszeI2gCN6bnIIZ8twzBCJcN2LJrBBLfrP0t1FW0g+JmKVl8Vk1g==}
    engines: {node: '>=18.17'}

  unicorn-magic@0.3.0:
    resolution: {integrity: sha512-+QBBXBCvifc56fsbuxZQ6Sic3wqqc3WWaqxs58gvJrcOuN83HGTCwz3oS5phzU9LthRNE9VrJCFCLUgHeeFnfA==}
    engines: {node: '>=18'}

  universalify@0.1.2:
    resolution: {integrity: sha512-rBJeI5CXAlmy1pV+617WB9J63U6XcazHHF2f2dbJix4XzpUF0RS3Zbj0FGIOCAva5P/d/GBOYaACQ1w+0azUkg==}
    engines: {node: '>= 4.0.0'}

  universalify@2.0.1:
    resolution: {integrity: sha512-gptHNQghINnc/vTGIk0SOFGFNXw7JVrlRUtConJRlvaw6DuX0wO5Jeko9sWrMBhh+PsYAZ7oXAiOnf/UKogyiw==}
    engines: {node: '>= 10.0.0'}

  unplugin-utils@0.2.4:
    resolution: {integrity: sha512-8U/MtpkPkkk3Atewj1+RcKIjb5WBimZ/WSLhhR3w6SsIj8XJuKTacSP8g+2JhfSGw0Cb125Y+2zA/IzJZDVbhA==}
    engines: {node: '>=18.12.0'}

  url-join@4.0.1:
    resolution: {integrity: sha512-jk1+QP6ZJqyOiuEI9AEWQfju/nB2Pw466kbA0LEZljHwKeMgd9WrAEgEGxjPDD2+TNbbb37rTyhEfrCXfuKXnA==}

  util-deprecate@1.0.2:
    resolution: {integrity: sha512-EPD5q1uXyFxJpCrLnCc1nHnq3gOa6DZBocAIiI2TaSCA7VCJ1UJDMagCzIkXNsUYfD1daK//LTEQ8xiIbrHtcw==}

  uuid@8.3.2:
    resolution: {integrity: sha512-+NYs2QeMWy+GWFOEm9xnn6HCDp0l7QBD7ml8zLUmJ+93Q5NF0NocErnwkTkXVFNiX3/fpC6afS8Dhb/gz7R7eg==}
    hasBin: true

  validate-npm-package-license@3.0.4:
    resolution: {integrity: sha512-DpKm2Ui/xN7/HQKCtpZxoRWBhZ9Z0kqtygG8XCgNQ8ZlDnxuQmWhj566j8fN4Cu3/JmbhsDo7fcAJq4s9h27Ew==}

  version-range@4.14.0:
    resolution: {integrity: sha512-gjb0ARm9qlcBAonU4zPwkl9ecKkas+tC2CGwFfptTCWWIVTWY1YUbT2zZKsOAF1jR/tNxxyLwwG0cb42XlYcTg==}
    engines: {node: '>=4'}

  vscode-jsonrpc@8.2.0:
    resolution: {integrity: sha512-C+r0eKJUIfiDIfwJhria30+TYWPtuHJXHtI7J0YlOmKAo7ogxP20T0zxB7HZQIFhIyvoBPwWskjxrvAtfjyZfA==}
    engines: {node: '>=14.0.0'}

  vscode-languageclient@9.0.1:
    resolution: {integrity: sha512-JZiimVdvimEuHh5olxhxkht09m3JzUGwggb5eRUkzzJhZ2KjCN0nh55VfiED9oez9DyF8/fz1g1iBV3h+0Z2EA==}
    engines: {vscode: ^1.82.0}

  vscode-languageserver-protocol@3.17.5:
    resolution: {integrity: sha512-mb1bvRJN8SVznADSGWM9u/b07H7Ecg0I3OgXDuLdn307rl/J3A9YD6/eYOssqhecL27hK1IPZAsaqh00i/Jljg==}

  vscode-languageserver-types@3.17.5:
    resolution: {integrity: sha512-Ld1VelNuX9pdF39h2Hgaeb5hEZM2Z3jUrrMgWQAu82jMtZp7p3vJT3BzToKtZI7NgQssZje5o0zryOrhQvzQAg==}

  vscode-uri@3.1.0:
    resolution: {integrity: sha512-/BpdSx+yCQGnCvecbyXdxHDkuk55/G3xwnC0GqY4gmQ3j+A+g8kzzgB4Nk/SINjqn6+waqw3EgbVF2QKExkRxQ==}

  webidl-conversions@3.0.1:
    resolution: {integrity: sha512-2JAn3z8AR6rjK8Sm8orRC0h/bcl/DqL7tRPdGZ4I1CjdF+EaMLmYxBHyXuKL849eucPFhvBoxMsflfOb8kxaeQ==}

  whatwg-encoding@3.1.1:
    resolution: {integrity: sha512-6qN4hJdMwfYBtE3YBTTHhoeuUrDBPZmbQaxWAqSALV/MeEnR5z1xd8UKud2RAkFoPkmB+hli1TZSnyi84xz1vQ==}
    engines: {node: '>=18'}

  whatwg-mimetype@4.0.0:
    resolution: {integrity: sha512-QaKxh0eNIi2mE9p2vEdzfagOKHCcj1pJ56EEHGQOVxp8r9/iszLUUV7v89x9O1p/T+NlTM5W7jW6+cz4Fq1YVg==}
    engines: {node: '>=18'}

  whatwg-url@5.0.0:
    resolution: {integrity: sha512-saE57nupxk6v3HY35+jzBwYa0rKSy0XR8JSxZPwgLr7ys0IBzhGviA1/TUGJLmSVqs8pb9AnvICXEuOHLprYTw==}

  which@2.0.2:
    resolution: {integrity: sha512-BLI3Tl1TW3Pvl70l3yq3Y64i+awpwXqsGBYWkkqMtnbXgrMD+yj7rhW0kuEDxzJaYXGjEW5ogapKNMEKNMjibA==}
    engines: {node: '>= 8'}
    hasBin: true

  wrap-ansi@7.0.0:
    resolution: {integrity: sha512-YVGIj2kamLSTxw6NsZjoBxfSwsn0ycdesmc4p+Q21c5zPuZ1pl+NfxVdxPtdHvmNVOQ6XSYG4AUtyt/Fi7D16Q==}
    engines: {node: '>=10'}

  wrap-ansi@8.1.0:
    resolution: {integrity: sha512-si7QWI6zUMq56bESFvagtmzMdGOtoxfR+Sez11Mobfc7tm+VkUckk9bW2UeffTGVUbOksxmSw0AA2gs8g71NCQ==}
    engines: {node: '>=12'}

  wrappy@1.0.2:
    resolution: {integrity: sha512-l4Sp/DRseor9wL6EvV2+TuQn63dMkPjZ/sp9XkghTEbV9KlPS1xUsZ3u7/IQO4wxtcFB4bgpQPRcR3QCvezPcQ==}

  xml2js@0.5.0:
    resolution: {integrity: sha512-drPFnkQJik/O+uPKpqSgr22mpuFHqKdbS835iAQrUC73L2F5WkboIRd63ai/2Yg6I1jzifPFKH2NTK+cfglkIA==}
    engines: {node: '>=4.0.0'}

  xmlbuilder@11.0.1:
    resolution: {integrity: sha512-fDlsI/kFEx7gLvbecc0/ohLG50fugQp8ryHzMTuW9vSa1GJ0XYWKnhsUx7oie3G98+r56aTQIUB4kht42R3JvA==}
    engines: {node: '>=4.0'}

  yallist@4.0.0:
    resolution: {integrity: sha512-3wdGidZyq5PB084XLES5TpOSRA3wjXAlIWMhum2kRcv/41Sn2emQ0dycQW4uZXLejwKvg6EsvbdlVL+FYEct7A==}

  yauzl-promise@4.0.0:
    resolution: {integrity: sha512-/HCXpyHXJQQHvFq9noqrjfa/WpQC2XYs3vI7tBiAi4QiIU1knvYhZGaO1QPjwIVMdqflxbmwgMXtYeaRiAE0CA==}
    engines: {node: '>=16'}

  yauzl@2.10.0:
    resolution: {integrity: sha512-p4a9I6X6nu6IhoGmBqAcbJy1mlC4j27vEPZX9F4L4/vZT3Lyq1VkFHw/V/PUcB9Buo+DG3iHkT0x3Qya58zc3g==}

  yazl@2.5.1:
    resolution: {integrity: sha512-phENi2PLiHnHb6QBVot+dJnaAZ0xosj7p3fWl+znIjBDlnMI2PsZCJZ306BPTFOaHf5qdDEI8x5qFrSOBN5vrw==}

snapshots:

  '@azu/format-text@1.0.2': {}

  '@azu/style-format@1.0.1':
    dependencies:
      '@azu/format-text': 1.0.2

  '@azure/abort-controller@2.1.2':
    dependencies:
      tslib: 2.8.1

  '@azure/core-auth@1.9.0':
    dependencies:
      '@azure/abort-controller': 2.1.2
      '@azure/core-util': 1.12.0
      tslib: 2.8.1
    transitivePeerDependencies:
      - supports-color

  '@azure/core-client@1.9.4':
    dependencies:
      '@azure/abort-controller': 2.1.2
      '@azure/core-auth': 1.9.0
      '@azure/core-rest-pipeline': 1.20.0
      '@azure/core-tracing': 1.2.0
      '@azure/core-util': 1.12.0
      '@azure/logger': 1.2.0
      tslib: 2.8.1
    transitivePeerDependencies:
      - supports-color

  '@azure/core-rest-pipeline@1.20.0':
    dependencies:
      '@azure/abort-controller': 2.1.2
      '@azure/core-auth': 1.9.0
      '@azure/core-tracing': 1.2.0
      '@azure/core-util': 1.12.0
      '@azure/logger': 1.2.0
      '@typespec/ts-http-runtime': 0.2.2
      tslib: 2.8.1
    transitivePeerDependencies:
      - supports-color

  '@azure/core-tracing@1.2.0':
    dependencies:
      tslib: 2.8.1

  '@azure/core-util@1.12.0':
    dependencies:
      '@azure/abort-controller': 2.1.2
      '@typespec/ts-http-runtime': 0.2.2
      tslib: 2.8.1
    transitivePeerDependencies:
      - supports-color

  '@azure/identity@4.9.1':
    dependencies:
      '@azure/abort-controller': 2.1.2
      '@azure/core-auth': 1.9.0
      '@azure/core-client': 1.9.4
      '@azure/core-rest-pipeline': 1.20.0
      '@azure/core-tracing': 1.2.0
      '@azure/core-util': 1.12.0
      '@azure/logger': 1.2.0
      '@azure/msal-browser': 4.11.1
      '@azure/msal-node': 3.5.2
      open: 10.1.2
      tslib: 2.8.1
    transitivePeerDependencies:
      - supports-color

  '@azure/logger@1.2.0':
    dependencies:
      '@typespec/ts-http-runtime': 0.2.2
      tslib: 2.8.1
    transitivePeerDependencies:
      - supports-color

  '@azure/msal-browser@4.11.1':
    dependencies:
      '@azure/msal-common': 15.5.2

  '@azure/msal-common@15.5.2': {}

  '@azure/msal-node@3.5.2':
    dependencies:
      '@azure/msal-common': 15.5.2
      jsonwebtoken: 9.0.2
      uuid: 8.3.2

  '@babel/code-frame@7.27.1':
    dependencies:
      '@babel/helper-validator-identifier': 7.27.1
      js-tokens: 4.0.0
      picocolors: 1.1.1

  '@babel/helper-validator-identifier@7.27.1': {}

  '@babel/runtime@7.27.1': {}

<<<<<<< HEAD
  '@biomejs/biome@2.1.2':
    optionalDependencies:
      '@biomejs/cli-darwin-arm64': 2.1.2
      '@biomejs/cli-darwin-x64': 2.1.2
      '@biomejs/cli-linux-arm64': 2.1.2
      '@biomejs/cli-linux-arm64-musl': 2.1.2
      '@biomejs/cli-linux-x64': 2.1.2
      '@biomejs/cli-linux-x64-musl': 2.1.2
      '@biomejs/cli-win32-arm64': 2.1.2
      '@biomejs/cli-win32-x64': 2.1.2

  '@biomejs/cli-darwin-arm64@2.1.2':
    optional: true

  '@biomejs/cli-darwin-x64@2.1.2':
    optional: true

  '@biomejs/cli-linux-arm64-musl@2.1.2':
    optional: true

  '@biomejs/cli-linux-arm64@2.1.2':
    optional: true

  '@biomejs/cli-linux-x64-musl@2.1.2':
    optional: true

  '@biomejs/cli-linux-x64@2.1.2':
    optional: true

  '@biomejs/cli-win32-arm64@2.1.2':
    optional: true

  '@biomejs/cli-win32-x64@2.1.2':
=======
  '@biomejs/biome@2.1.3':
    optionalDependencies:
      '@biomejs/cli-darwin-arm64': 2.1.3
      '@biomejs/cli-darwin-x64': 2.1.3
      '@biomejs/cli-linux-arm64': 2.1.3
      '@biomejs/cli-linux-arm64-musl': 2.1.3
      '@biomejs/cli-linux-x64': 2.1.3
      '@biomejs/cli-linux-x64-musl': 2.1.3
      '@biomejs/cli-win32-arm64': 2.1.3
      '@biomejs/cli-win32-x64': 2.1.3

  '@biomejs/cli-darwin-arm64@2.1.3':
    optional: true

  '@biomejs/cli-darwin-x64@2.1.3':
    optional: true

  '@biomejs/cli-linux-arm64-musl@2.1.3':
    optional: true

  '@biomejs/cli-linux-arm64@2.1.3':
    optional: true

  '@biomejs/cli-linux-x64-musl@2.1.3':
    optional: true

  '@biomejs/cli-linux-x64@2.1.3':
    optional: true

  '@biomejs/cli-win32-arm64@2.1.3':
    optional: true

  '@biomejs/cli-win32-x64@2.1.3':
>>>>>>> 8fa2ca19
    optional: true

  '@changesets/apply-release-plan@7.0.12':
    dependencies:
      '@changesets/config': 3.1.1
      '@changesets/get-version-range-type': 0.4.0
      '@changesets/git': 3.0.4
      '@changesets/should-skip-package': 0.1.2
      '@changesets/types': 6.1.0
      '@manypkg/get-packages': 1.1.3
      detect-indent: 6.1.0
      fs-extra: 7.0.1
      lodash.startcase: 4.4.0
      outdent: 0.5.0
      prettier: 2.8.8
      resolve-from: 5.0.0
      semver: 7.7.1

  '@changesets/assemble-release-plan@6.0.9':
    dependencies:
      '@changesets/errors': 0.2.0
      '@changesets/get-dependents-graph': 2.1.3
      '@changesets/should-skip-package': 0.1.2
      '@changesets/types': 6.1.0
      '@manypkg/get-packages': 1.1.3
      semver: 7.7.1

  '@changesets/changelog-git@0.2.1':
    dependencies:
      '@changesets/types': 6.1.0

  '@changesets/changelog-github@0.5.1':
    dependencies:
      '@changesets/get-github-info': 0.6.0
      '@changesets/types': 6.1.0
      dotenv: 8.6.0
    transitivePeerDependencies:
      - encoding

  '@changesets/cli@2.29.5':
    dependencies:
      '@changesets/apply-release-plan': 7.0.12
      '@changesets/assemble-release-plan': 6.0.9
      '@changesets/changelog-git': 0.2.1
      '@changesets/config': 3.1.1
      '@changesets/errors': 0.2.0
      '@changesets/get-dependents-graph': 2.1.3
      '@changesets/get-release-plan': 4.0.13
      '@changesets/git': 3.0.4
      '@changesets/logger': 0.1.1
      '@changesets/pre': 2.0.2
      '@changesets/read': 0.6.5
      '@changesets/should-skip-package': 0.1.2
      '@changesets/types': 6.1.0
      '@changesets/write': 0.4.0
      '@manypkg/get-packages': 1.1.3
      ansi-colors: 4.1.3
      ci-info: 3.9.0
      enquirer: 2.4.1
      external-editor: 3.1.0
      fs-extra: 7.0.1
      mri: 1.2.0
      p-limit: 2.3.0
      package-manager-detector: 0.2.11
      picocolors: 1.1.1
      resolve-from: 5.0.0
      semver: 7.7.1
      spawndamnit: 3.0.1
      term-size: 2.2.1

  '@changesets/config@3.1.1':
    dependencies:
      '@changesets/errors': 0.2.0
      '@changesets/get-dependents-graph': 2.1.3
      '@changesets/logger': 0.1.1
      '@changesets/types': 6.1.0
      '@manypkg/get-packages': 1.1.3
      fs-extra: 7.0.1
      micromatch: 4.0.8

  '@changesets/errors@0.2.0':
    dependencies:
      extendable-error: 0.1.7

  '@changesets/get-dependents-graph@2.1.3':
    dependencies:
      '@changesets/types': 6.1.0
      '@manypkg/get-packages': 1.1.3
      picocolors: 1.1.1
      semver: 7.7.1

  '@changesets/get-github-info@0.6.0':
    dependencies:
      dataloader: 1.4.0
      node-fetch: 2.7.0
    transitivePeerDependencies:
      - encoding

  '@changesets/get-release-plan@4.0.13':
    dependencies:
      '@changesets/assemble-release-plan': 6.0.9
      '@changesets/config': 3.1.1
      '@changesets/pre': 2.0.2
      '@changesets/read': 0.6.5
      '@changesets/types': 6.1.0
      '@manypkg/get-packages': 1.1.3

  '@changesets/get-version-range-type@0.4.0': {}

  '@changesets/git@3.0.4':
    dependencies:
      '@changesets/errors': 0.2.0
      '@manypkg/get-packages': 1.1.3
      is-subdir: 1.2.0
      micromatch: 4.0.8
      spawndamnit: 3.0.1

  '@changesets/logger@0.1.1':
    dependencies:
      picocolors: 1.1.1

  '@changesets/parse@0.4.1':
    dependencies:
      '@changesets/types': 6.1.0
      js-yaml: 3.14.1

  '@changesets/pre@2.0.2':
    dependencies:
      '@changesets/errors': 0.2.0
      '@changesets/types': 6.1.0
      '@manypkg/get-packages': 1.1.3
      fs-extra: 7.0.1

  '@changesets/read@0.6.5':
    dependencies:
      '@changesets/git': 3.0.4
      '@changesets/logger': 0.1.1
      '@changesets/parse': 0.4.1
      '@changesets/types': 6.1.0
      fs-extra: 7.0.1
      p-filter: 2.1.0
      picocolors: 1.1.1

  '@changesets/should-skip-package@0.1.2':
    dependencies:
      '@changesets/types': 6.1.0
      '@manypkg/get-packages': 1.1.3

  '@changesets/types@4.1.0': {}

  '@changesets/types@6.1.0': {}

  '@changesets/write@0.4.0':
    dependencies:
      '@changesets/types': 6.1.0
      fs-extra: 7.0.1
      human-id: 4.1.1
      prettier: 2.8.8

  '@emnapi/core@1.4.3':
    dependencies:
      '@emnapi/wasi-threads': 1.0.2
      tslib: 2.8.1
    optional: true

  '@emnapi/runtime@1.4.3':
    dependencies:
      tslib: 2.8.1
    optional: true

  '@emnapi/wasi-threads@1.0.2':
    dependencies:
      tslib: 2.8.1
    optional: true

  '@esbuild/aix-ppc64@0.25.8':
    optional: true

  '@esbuild/android-arm64@0.25.8':
    optional: true

  '@esbuild/android-arm@0.25.8':
    optional: true

  '@esbuild/android-x64@0.25.8':
    optional: true

  '@esbuild/darwin-arm64@0.25.8':
    optional: true

  '@esbuild/darwin-x64@0.25.8':
    optional: true

  '@esbuild/freebsd-arm64@0.25.8':
    optional: true

  '@esbuild/freebsd-x64@0.25.8':
    optional: true

  '@esbuild/linux-arm64@0.25.8':
    optional: true

  '@esbuild/linux-arm@0.25.8':
    optional: true

  '@esbuild/linux-ia32@0.25.8':
    optional: true

  '@esbuild/linux-loong64@0.25.8':
    optional: true

  '@esbuild/linux-mips64el@0.25.8':
    optional: true

  '@esbuild/linux-ppc64@0.25.8':
    optional: true

  '@esbuild/linux-riscv64@0.25.8':
    optional: true

  '@esbuild/linux-s390x@0.25.8':
    optional: true

  '@esbuild/linux-x64@0.25.8':
    optional: true

  '@esbuild/netbsd-arm64@0.25.8':
    optional: true

  '@esbuild/netbsd-x64@0.25.8':
    optional: true

  '@esbuild/openbsd-arm64@0.25.8':
    optional: true

  '@esbuild/openbsd-x64@0.25.8':
    optional: true

  '@esbuild/openharmony-arm64@0.25.8':
    optional: true

  '@esbuild/sunos-x64@0.25.8':
    optional: true

  '@esbuild/win32-arm64@0.25.8':
    optional: true

  '@esbuild/win32-ia32@0.25.8':
    optional: true

  '@esbuild/win32-x64@0.25.8':
    optional: true

  '@isaacs/cliui@8.0.2':
    dependencies:
      string-width: 5.1.2
      string-width-cjs: string-width@4.2.3
      strip-ansi: 7.1.0
      strip-ansi-cjs: strip-ansi@6.0.1
      wrap-ansi: 8.1.0
      wrap-ansi-cjs: wrap-ansi@7.0.0

  '@jridgewell/sourcemap-codec@1.5.0': {}

  '@manypkg/find-root@1.1.0':
    dependencies:
      '@babel/runtime': 7.27.1
      '@types/node': 12.20.55
      find-up: 4.1.0
      fs-extra: 8.1.0

  '@manypkg/get-packages@1.1.3':
    dependencies:
      '@babel/runtime': 7.27.1
      '@changesets/types': 4.1.0
      '@manypkg/find-root': 1.1.0
      fs-extra: 8.1.0
      globby: 11.1.0
      read-yaml-file: 1.1.0

  '@napi-rs/wasm-runtime@0.2.10':
    dependencies:
      '@emnapi/core': 1.4.3
      '@emnapi/runtime': 1.4.3
      '@tybys/wasm-util': 0.9.0
    optional: true

  '@node-rs/crc32-android-arm-eabi@1.10.6':
    optional: true

  '@node-rs/crc32-android-arm64@1.10.6':
    optional: true

  '@node-rs/crc32-darwin-arm64@1.10.6':
    optional: true

  '@node-rs/crc32-darwin-x64@1.10.6':
    optional: true

  '@node-rs/crc32-freebsd-x64@1.10.6':
    optional: true

  '@node-rs/crc32-linux-arm-gnueabihf@1.10.6':
    optional: true

  '@node-rs/crc32-linux-arm64-gnu@1.10.6':
    optional: true

  '@node-rs/crc32-linux-arm64-musl@1.10.6':
    optional: true

  '@node-rs/crc32-linux-x64-gnu@1.10.6':
    optional: true

  '@node-rs/crc32-linux-x64-musl@1.10.6':
    optional: true

  '@node-rs/crc32-wasm32-wasi@1.10.6':
    dependencies:
      '@napi-rs/wasm-runtime': 0.2.10
    optional: true

  '@node-rs/crc32-win32-arm64-msvc@1.10.6':
    optional: true

  '@node-rs/crc32-win32-ia32-msvc@1.10.6':
    optional: true

  '@node-rs/crc32-win32-x64-msvc@1.10.6':
    optional: true

  '@node-rs/crc32@1.10.6':
    optionalDependencies:
      '@node-rs/crc32-android-arm-eabi': 1.10.6
      '@node-rs/crc32-android-arm64': 1.10.6
      '@node-rs/crc32-darwin-arm64': 1.10.6
      '@node-rs/crc32-darwin-x64': 1.10.6
      '@node-rs/crc32-freebsd-x64': 1.10.6
      '@node-rs/crc32-linux-arm-gnueabihf': 1.10.6
      '@node-rs/crc32-linux-arm64-gnu': 1.10.6
      '@node-rs/crc32-linux-arm64-musl': 1.10.6
      '@node-rs/crc32-linux-x64-gnu': 1.10.6
      '@node-rs/crc32-linux-x64-musl': 1.10.6
      '@node-rs/crc32-wasm32-wasi': 1.10.6
      '@node-rs/crc32-win32-arm64-msvc': 1.10.6
      '@node-rs/crc32-win32-ia32-msvc': 1.10.6
      '@node-rs/crc32-win32-x64-msvc': 1.10.6

  '@nodelib/fs.scandir@2.1.5':
    dependencies:
      '@nodelib/fs.stat': 2.0.5
      run-parallel: 1.2.0

  '@nodelib/fs.stat@2.0.5': {}

  '@nodelib/fs.walk@1.2.8':
    dependencies:
      '@nodelib/fs.scandir': 2.1.5
      fastq: 1.19.1

  '@rollup/plugin-commonjs@28.0.6(rollup@4.46.2)':
    dependencies:
      '@rollup/pluginutils': 5.1.4(rollup@4.46.2)
      commondir: 1.0.1
      estree-walker: 2.0.2
      fdir: 6.4.4(picomatch@4.0.2)
      is-reference: 1.2.1
      magic-string: 0.30.17
      picomatch: 4.0.2
    optionalDependencies:
      rollup: 4.46.2

  '@rollup/plugin-json@6.1.0(rollup@4.46.2)':
    dependencies:
      '@rollup/pluginutils': 5.1.4(rollup@4.46.2)
    optionalDependencies:
      rollup: 4.46.2

  '@rollup/plugin-node-resolve@16.0.1(rollup@4.46.2)':
    dependencies:
      '@rollup/pluginutils': 5.1.4(rollup@4.46.2)
      '@types/resolve': 1.20.2
      deepmerge: 4.3.1
      is-module: 1.0.0
      resolve: 1.22.10
    optionalDependencies:
      rollup: 4.46.2

  '@rollup/pluginutils@5.1.4(rollup@4.46.2)':
    dependencies:
      '@types/estree': 1.0.7
      estree-walker: 2.0.2
      picomatch: 4.0.2
    optionalDependencies:
      rollup: 4.46.2

  '@rollup/rollup-android-arm-eabi@4.46.2':
    optional: true

  '@rollup/rollup-android-arm64@4.46.2':
    optional: true

  '@rollup/rollup-darwin-arm64@4.46.2':
    optional: true

  '@rollup/rollup-darwin-x64@4.46.2':
    optional: true

  '@rollup/rollup-freebsd-arm64@4.46.2':
    optional: true

  '@rollup/rollup-freebsd-x64@4.46.2':
    optional: true

  '@rollup/rollup-linux-arm-gnueabihf@4.46.2':
    optional: true

  '@rollup/rollup-linux-arm-musleabihf@4.46.2':
    optional: true

  '@rollup/rollup-linux-arm64-gnu@4.46.2':
    optional: true

  '@rollup/rollup-linux-arm64-musl@4.46.2':
    optional: true

  '@rollup/rollup-linux-loongarch64-gnu@4.46.2':
    optional: true

  '@rollup/rollup-linux-ppc64-gnu@4.46.2':
    optional: true

  '@rollup/rollup-linux-riscv64-gnu@4.46.2':
    optional: true

  '@rollup/rollup-linux-riscv64-musl@4.46.2':
    optional: true

  '@rollup/rollup-linux-s390x-gnu@4.46.2':
    optional: true

  '@rollup/rollup-linux-x64-gnu@4.46.2':
    optional: true

  '@rollup/rollup-linux-x64-musl@4.46.2':
    optional: true

  '@rollup/rollup-win32-arm64-msvc@4.46.2':
    optional: true

  '@rollup/rollup-win32-ia32-msvc@4.46.2':
    optional: true

  '@rollup/rollup-win32-x64-msvc@4.46.2':
    optional: true

  '@secretlint/config-creator@10.1.1':
    dependencies:
      '@secretlint/types': 10.1.1

  '@secretlint/config-loader@10.1.1':
    dependencies:
      '@secretlint/profiler': 10.1.1
      '@secretlint/resolver': 10.1.1
      '@secretlint/types': 10.1.1
      ajv: 8.17.1
      debug: 4.4.1
      rc-config-loader: 4.1.3
    transitivePeerDependencies:
      - supports-color

  '@secretlint/core@10.1.1':
    dependencies:
      '@secretlint/profiler': 10.1.1
      '@secretlint/types': 10.1.1
      debug: 4.4.1
      structured-source: 4.0.0
    transitivePeerDependencies:
      - supports-color

  '@secretlint/formatter@10.1.1':
    dependencies:
      '@secretlint/resolver': 10.1.1
      '@secretlint/types': 10.1.1
      '@textlint/linter-formatter': 14.8.4
      '@textlint/module-interop': 14.8.4
      '@textlint/types': 14.8.4
      chalk: 4.1.2
      debug: 4.4.1
      pluralize: 8.0.0
      strip-ansi: 6.0.1
      table: 6.9.0
      terminal-link: 2.1.1
    transitivePeerDependencies:
      - supports-color

  '@secretlint/node@10.1.1':
    dependencies:
      '@secretlint/config-loader': 10.1.1
      '@secretlint/core': 10.1.1
      '@secretlint/formatter': 10.1.1
      '@secretlint/profiler': 10.1.1
      '@secretlint/source-creator': 10.1.1
      '@secretlint/types': 10.1.1
      debug: 4.4.1
      p-map: 7.0.3
    transitivePeerDependencies:
      - supports-color

  '@secretlint/profiler@10.1.1': {}

  '@secretlint/resolver@10.1.1': {}

  '@secretlint/secretlint-formatter-sarif@10.1.1':
    dependencies:
      node-sarif-builder: 2.0.3

  '@secretlint/secretlint-rule-no-dotenv@10.1.1':
    dependencies:
      '@secretlint/types': 10.1.1

  '@secretlint/secretlint-rule-preset-recommend@10.1.1': {}

  '@secretlint/source-creator@10.1.1':
    dependencies:
      '@secretlint/types': 10.1.1
      istextorbinary: 9.5.0

  '@secretlint/types@10.1.1': {}

  '@sindresorhus/merge-streams@2.3.0': {}

  '@textlint/ast-node-types@14.8.4': {}

  '@textlint/linter-formatter@14.8.4':
    dependencies:
      '@azu/format-text': 1.0.2
      '@azu/style-format': 1.0.1
      '@textlint/module-interop': 14.8.4
      '@textlint/resolver': 14.8.4
      '@textlint/types': 14.8.4
      chalk: 4.1.2
      debug: 4.4.1
      js-yaml: 3.14.1
      lodash: 4.17.21
      pluralize: 2.0.0
      string-width: 4.2.3
      strip-ansi: 6.0.1
      table: 6.9.0
      text-table: 0.2.0
    transitivePeerDependencies:
      - supports-color

  '@textlint/module-interop@14.8.4': {}

  '@textlint/resolver@14.8.4': {}

  '@textlint/types@14.8.4':
    dependencies:
      '@textlint/ast-node-types': 14.8.4

  '@tybys/wasm-util@0.9.0':
    dependencies:
      tslib: 2.8.1
    optional: true

  '@types/estree@1.0.7': {}

  '@types/estree@1.0.8': {}

  '@types/node@12.20.55': {}

  '@types/node@22.17.0':
    dependencies:
      undici-types: 6.21.0

  '@types/normalize-package-data@2.4.4': {}

  '@types/resolve@1.20.2': {}

  '@types/sarif@2.1.7': {}

  '@types/vscode@1.99.1': {}

  '@typespec/ts-http-runtime@0.2.2':
    dependencies:
      http-proxy-agent: 7.0.2
      https-proxy-agent: 7.0.6
      tslib: 2.8.1
    transitivePeerDependencies:
      - supports-color

  '@vscode/vsce-sign-alpine-arm64@2.0.2':
    optional: true

  '@vscode/vsce-sign-alpine-x64@2.0.2':
    optional: true

  '@vscode/vsce-sign-darwin-arm64@2.0.2':
    optional: true

  '@vscode/vsce-sign-darwin-x64@2.0.2':
    optional: true

  '@vscode/vsce-sign-linux-arm64@2.0.2':
    optional: true

  '@vscode/vsce-sign-linux-arm@2.0.2':
    optional: true

  '@vscode/vsce-sign-linux-x64@2.0.2':
    optional: true

  '@vscode/vsce-sign-win32-arm64@2.0.2':
    optional: true

  '@vscode/vsce-sign-win32-x64@2.0.2':
    optional: true

  '@vscode/vsce-sign@2.0.5':
    optionalDependencies:
      '@vscode/vsce-sign-alpine-arm64': 2.0.2
      '@vscode/vsce-sign-alpine-x64': 2.0.2
      '@vscode/vsce-sign-darwin-arm64': 2.0.2
      '@vscode/vsce-sign-darwin-x64': 2.0.2
      '@vscode/vsce-sign-linux-arm': 2.0.2
      '@vscode/vsce-sign-linux-arm64': 2.0.2
      '@vscode/vsce-sign-linux-x64': 2.0.2
      '@vscode/vsce-sign-win32-arm64': 2.0.2
      '@vscode/vsce-sign-win32-x64': 2.0.2

  '@vscode/vsce@3.6.0':
    dependencies:
      '@azure/identity': 4.9.1
      '@secretlint/node': 10.1.1
      '@secretlint/secretlint-formatter-sarif': 10.1.1
      '@secretlint/secretlint-rule-no-dotenv': 10.1.1
      '@secretlint/secretlint-rule-preset-recommend': 10.1.1
      '@vscode/vsce-sign': 2.0.5
      azure-devops-node-api: 12.5.0
      chalk: 4.1.2
      cheerio: 1.0.0
      cockatiel: 3.2.1
      commander: 12.1.0
      form-data: 4.0.2
      glob: 11.0.2
      hosted-git-info: 4.1.0
      jsonc-parser: 3.3.1
      leven: 3.1.0
      markdown-it: 14.1.0
      mime: 1.6.0
      minimatch: 3.1.2
      parse-semver: 1.1.1
      read: 1.0.7
      secretlint: 10.1.1
      semver: 7.7.1
      tmp: 0.2.3
      typed-rest-client: 1.8.11
      url-join: 4.0.1
      xml2js: 0.5.0
      yauzl: 2.10.0
      yazl: 2.5.1
    optionalDependencies:
      keytar: 7.9.0
    transitivePeerDependencies:
      - supports-color

  agent-base@7.1.3: {}

  ajv@8.17.1:
    dependencies:
      fast-deep-equal: 3.1.3
      fast-uri: 3.0.6
      json-schema-traverse: 1.0.0
      require-from-string: 2.0.2

  ansi-colors@4.1.3: {}

  ansi-escapes@4.3.2:
    dependencies:
      type-fest: 0.21.3

  ansi-regex@5.0.1: {}

  ansi-regex@6.1.0: {}

  ansi-styles@4.3.0:
    dependencies:
      color-convert: 2.0.1

  ansi-styles@6.2.1: {}

  argparse@1.0.10:
    dependencies:
      sprintf-js: 1.0.3

  argparse@2.0.1: {}

  array-union@2.1.0: {}

  astral-regex@2.0.0: {}

  asynckit@0.4.0: {}

  azure-devops-node-api@12.5.0:
    dependencies:
      tunnel: 0.0.6
      typed-rest-client: 1.8.11

  balanced-match@1.0.2: {}

  base64-js@1.5.1:
    optional: true

  better-path-resolve@1.0.0:
    dependencies:
      is-windows: 1.0.2

  binaryextensions@6.11.0:
    dependencies:
      editions: 6.21.0

  bl@4.1.0:
    dependencies:
      buffer: 5.7.1
      inherits: 2.0.4
      readable-stream: 3.6.2
    optional: true

  boolbase@1.0.0: {}

  boundary@2.0.0: {}

  brace-expansion@1.1.11:
    dependencies:
      balanced-match: 1.0.2
      concat-map: 0.0.1

  brace-expansion@2.0.1:
    dependencies:
      balanced-match: 1.0.2

  braces@3.0.3:
    dependencies:
      fill-range: 7.1.1

  buffer-crc32@0.2.13: {}

  buffer-equal-constant-time@1.0.1: {}

  buffer@5.7.1:
    dependencies:
      base64-js: 1.5.1
      ieee754: 1.2.1
    optional: true

  bundle-name@4.1.0:
    dependencies:
      run-applescript: 7.0.0

  call-bind-apply-helpers@1.0.2:
    dependencies:
      es-errors: 1.3.0
      function-bind: 1.1.2

  call-bound@1.0.4:
    dependencies:
      call-bind-apply-helpers: 1.0.2
      get-intrinsic: 1.3.0

  chalk@4.1.2:
    dependencies:
      ansi-styles: 4.3.0
      supports-color: 7.2.0

  chardet@0.7.0: {}

  cheerio-select@2.1.0:
    dependencies:
      boolbase: 1.0.0
      css-select: 5.1.0
      css-what: 6.1.0
      domelementtype: 2.3.0
      domhandler: 5.0.3
      domutils: 3.2.2

  cheerio@1.0.0:
    dependencies:
      cheerio-select: 2.1.0
      dom-serializer: 2.0.0
      domhandler: 5.0.3
      domutils: 3.2.2
      encoding-sniffer: 0.2.0
      htmlparser2: 9.1.0
      parse5: 7.3.0
      parse5-htmlparser2-tree-adapter: 7.1.0
      parse5-parser-stream: 7.1.2
      undici: 6.21.2
      whatwg-mimetype: 4.0.0

  chownr@1.1.4:
    optional: true

  ci-info@2.0.0: {}

  ci-info@3.9.0: {}

  cockatiel@3.2.1: {}

  color-convert@2.0.1:
    dependencies:
      color-name: 1.1.4

  color-name@1.1.4: {}

  combined-stream@1.0.8:
    dependencies:
      delayed-stream: 1.0.0

  commander@12.1.0: {}

  commander@6.2.1: {}

  commondir@1.0.1: {}

  concat-map@0.0.1: {}

  cross-spawn@7.0.6:
    dependencies:
      path-key: 3.1.1
      shebang-command: 2.0.0
      which: 2.0.2

  css-select@5.1.0:
    dependencies:
      boolbase: 1.0.0
      css-what: 6.1.0
      domhandler: 5.0.3
      domutils: 3.2.2
      nth-check: 2.1.1

  css-what@6.1.0: {}

  dataloader@1.4.0: {}

  debug@4.4.0:
    dependencies:
      ms: 2.1.3

  debug@4.4.1:
    dependencies:
      ms: 2.1.3

  decompress-response@6.0.0:
    dependencies:
      mimic-response: 3.1.0
    optional: true

  deep-extend@0.6.0:
    optional: true

  deepmerge@4.3.1: {}

  default-browser-id@5.0.0: {}

  default-browser@5.2.1:
    dependencies:
      bundle-name: 4.1.0
      default-browser-id: 5.0.0

  define-data-property@1.1.4:
    dependencies:
      es-define-property: 1.0.1
      es-errors: 1.3.0
      gopd: 1.2.0

  define-lazy-prop@3.0.0: {}

  define-properties@1.2.1:
    dependencies:
      define-data-property: 1.1.4
      has-property-descriptors: 1.0.2
      object-keys: 1.1.1

  delayed-stream@1.0.0: {}

  detect-indent@6.1.0: {}

  detect-libc@2.0.4:
    optional: true

  dir-glob@3.0.1:
    dependencies:
      path-type: 4.0.0

  dom-serializer@2.0.0:
    dependencies:
      domelementtype: 2.3.0
      domhandler: 5.0.3
      entities: 4.5.0

  domelementtype@2.3.0: {}

  domhandler@5.0.3:
    dependencies:
      domelementtype: 2.3.0

  domutils@3.2.2:
    dependencies:
      dom-serializer: 2.0.0
      domelementtype: 2.3.0
      domhandler: 5.0.3

  dotenv@8.6.0: {}

  dunder-proto@1.0.1:
    dependencies:
      call-bind-apply-helpers: 1.0.2
      es-errors: 1.3.0
      gopd: 1.2.0

  eastasianwidth@0.2.0: {}

  ecdsa-sig-formatter@1.0.11:
    dependencies:
      safe-buffer: 5.2.1

  editions@6.21.0:
    dependencies:
      version-range: 4.14.0

  emoji-regex@8.0.0: {}

  emoji-regex@9.2.2: {}

  encoding-sniffer@0.2.0:
    dependencies:
      iconv-lite: 0.6.3
      whatwg-encoding: 3.1.1

  end-of-stream@1.4.4:
    dependencies:
      once: 1.4.0
    optional: true

  enquirer@2.4.1:
    dependencies:
      ansi-colors: 4.1.3
      strip-ansi: 6.0.1

  entities@4.5.0: {}

  entities@6.0.0: {}

  error-ex@1.3.2:
    dependencies:
      is-arrayish: 0.2.1

  es-define-property@1.0.1: {}

  es-errors@1.3.0: {}

  es-module-lexer@1.7.0: {}

  es-object-atoms@1.1.1:
    dependencies:
      es-errors: 1.3.0

  es-set-tostringtag@2.1.0:
    dependencies:
      es-errors: 1.3.0
      get-intrinsic: 1.3.0
      has-tostringtag: 1.0.2
      hasown: 2.0.2

  esbuild@0.25.8:
    optionalDependencies:
      '@esbuild/aix-ppc64': 0.25.8
      '@esbuild/android-arm': 0.25.8
      '@esbuild/android-arm64': 0.25.8
      '@esbuild/android-x64': 0.25.8
      '@esbuild/darwin-arm64': 0.25.8
      '@esbuild/darwin-x64': 0.25.8
      '@esbuild/freebsd-arm64': 0.25.8
      '@esbuild/freebsd-x64': 0.25.8
      '@esbuild/linux-arm': 0.25.8
      '@esbuild/linux-arm64': 0.25.8
      '@esbuild/linux-ia32': 0.25.8
      '@esbuild/linux-loong64': 0.25.8
      '@esbuild/linux-mips64el': 0.25.8
      '@esbuild/linux-ppc64': 0.25.8
      '@esbuild/linux-riscv64': 0.25.8
      '@esbuild/linux-s390x': 0.25.8
      '@esbuild/linux-x64': 0.25.8
      '@esbuild/netbsd-arm64': 0.25.8
      '@esbuild/netbsd-x64': 0.25.8
      '@esbuild/openbsd-arm64': 0.25.8
      '@esbuild/openbsd-x64': 0.25.8
      '@esbuild/openharmony-arm64': 0.25.8
      '@esbuild/sunos-x64': 0.25.8
      '@esbuild/win32-arm64': 0.25.8
      '@esbuild/win32-ia32': 0.25.8
      '@esbuild/win32-x64': 0.25.8

  esprima@4.0.1: {}

  estree-walker@2.0.2: {}

  expand-template@2.0.3:
    optional: true

  extendable-error@0.1.7: {}

  external-editor@3.1.0:
    dependencies:
      chardet: 0.7.0
      iconv-lite: 0.4.24
      tmp: 0.0.33

  fast-deep-equal@3.1.3: {}

  fast-glob@3.3.3:
    dependencies:
      '@nodelib/fs.stat': 2.0.5
      '@nodelib/fs.walk': 1.2.8
      glob-parent: 5.1.2
      merge2: 1.4.1
      micromatch: 4.0.8

  fast-uri@3.0.6: {}

  fastq@1.19.1:
    dependencies:
      reusify: 1.1.0

  fd-slicer@1.1.0:
    dependencies:
      pend: 1.2.0

  fdir@6.4.4(picomatch@4.0.2):
    optionalDependencies:
      picomatch: 4.0.2

  fill-range@7.1.1:
    dependencies:
      to-regex-range: 5.0.1

  find-up@4.1.0:
    dependencies:
      locate-path: 5.0.0
      path-exists: 4.0.0

  follow-redirects@1.15.9: {}

  foreground-child@3.3.1:
    dependencies:
      cross-spawn: 7.0.6
      signal-exit: 4.1.0

  form-data@4.0.2:
    dependencies:
      asynckit: 0.4.0
      combined-stream: 1.0.8
      es-set-tostringtag: 2.1.0
      mime-types: 2.1.35

  fs-constants@1.0.0:
    optional: true

  fs-extra@10.1.0:
    dependencies:
      graceful-fs: 4.2.11
      jsonfile: 6.1.0
      universalify: 2.0.1

  fs-extra@7.0.1:
    dependencies:
      graceful-fs: 4.2.11
      jsonfile: 4.0.0
      universalify: 0.1.2

  fs-extra@8.1.0:
    dependencies:
      graceful-fs: 4.2.11
      jsonfile: 4.0.0
      universalify: 0.1.2

  fsevents@2.3.3:
    optional: true

  function-bind@1.1.2: {}

  get-intrinsic@1.3.0:
    dependencies:
      call-bind-apply-helpers: 1.0.2
      es-define-property: 1.0.1
      es-errors: 1.3.0
      es-object-atoms: 1.1.1
      function-bind: 1.1.2
      get-proto: 1.0.1
      gopd: 1.2.0
      has-symbols: 1.1.0
      hasown: 2.0.2
      math-intrinsics: 1.1.0

  get-proto@1.0.1:
    dependencies:
      dunder-proto: 1.0.1
      es-object-atoms: 1.1.1

  get-tsconfig@4.10.0:
    dependencies:
      resolve-pkg-maps: 1.0.0

  github-from-package@0.0.0:
    optional: true

  glob-parent@5.1.2:
    dependencies:
      is-glob: 4.0.3

  glob@11.0.2:
    dependencies:
      foreground-child: 3.3.1
      jackspeak: 4.1.0
      minimatch: 10.0.1
      minipass: 7.1.2
      package-json-from-dist: 1.0.1
      path-scurry: 2.0.0

  globalthis@1.0.4:
    dependencies:
      define-properties: 1.2.1
      gopd: 1.2.0

  globby@11.1.0:
    dependencies:
      array-union: 2.1.0
      dir-glob: 3.0.1
      fast-glob: 3.3.3
      ignore: 5.3.2
      merge2: 1.4.1
      slash: 3.0.0

  globby@14.1.0:
    dependencies:
      '@sindresorhus/merge-streams': 2.3.0
      fast-glob: 3.3.3
      ignore: 7.0.4
      path-type: 6.0.0
      slash: 5.1.0
      unicorn-magic: 0.3.0

  gopd@1.2.0: {}

  graceful-fs@4.2.11: {}

  has-flag@4.0.0: {}

  has-property-descriptors@1.0.2:
    dependencies:
      es-define-property: 1.0.1

  has-symbols@1.1.0: {}

  has-tostringtag@1.0.2:
    dependencies:
      has-symbols: 1.1.0

  hasown@2.0.2:
    dependencies:
      function-bind: 1.1.2

  hosted-git-info@4.1.0:
    dependencies:
      lru-cache: 6.0.0

  hosted-git-info@7.0.2:
    dependencies:
      lru-cache: 10.4.3

  htmlparser2@9.1.0:
    dependencies:
      domelementtype: 2.3.0
      domhandler: 5.0.3
      domutils: 3.2.2
      entities: 4.5.0

  http-proxy-agent@7.0.2:
    dependencies:
      agent-base: 7.1.3
      debug: 4.4.1
    transitivePeerDependencies:
      - supports-color

  https-proxy-agent@7.0.6:
    dependencies:
      agent-base: 7.1.3
      debug: 4.4.1
    transitivePeerDependencies:
      - supports-color

  human-id@4.1.1: {}

  iconv-lite@0.4.24:
    dependencies:
      safer-buffer: 2.1.2

  iconv-lite@0.6.3:
    dependencies:
      safer-buffer: 2.1.2

  ieee754@1.2.1:
    optional: true

  ignore@5.3.2: {}

  ignore@7.0.4: {}

  inherits@2.0.4:
    optional: true

  ini@1.3.8:
    optional: true

  is-arrayish@0.2.1: {}

  is-ci@2.0.0:
    dependencies:
      ci-info: 2.0.0

  is-core-module@2.16.1:
    dependencies:
      hasown: 2.0.2

  is-docker@3.0.0: {}

  is-extglob@2.1.1: {}

  is-fullwidth-code-point@3.0.0: {}

  is-glob@4.0.3:
    dependencies:
      is-extglob: 2.1.1

  is-inside-container@1.0.0:
    dependencies:
      is-docker: 3.0.0

  is-it-type@5.1.2:
    dependencies:
      '@babel/runtime': 7.27.1
      globalthis: 1.0.4

  is-module@1.0.0: {}

  is-number@7.0.0: {}

  is-reference@1.2.1:
    dependencies:
      '@types/estree': 1.0.7

  is-subdir@1.2.0:
    dependencies:
      better-path-resolve: 1.0.0

  is-windows@1.0.2: {}

  is-wsl@3.1.0:
    dependencies:
      is-inside-container: 1.0.0

  isexe@2.0.0: {}

  istextorbinary@9.5.0:
    dependencies:
      binaryextensions: 6.11.0
      editions: 6.21.0
      textextensions: 6.11.0

  jackspeak@4.1.0:
    dependencies:
      '@isaacs/cliui': 8.0.2

  js-tokens@4.0.0: {}

  js-yaml@3.14.1:
    dependencies:
      argparse: 1.0.10
      esprima: 4.0.1

  js-yaml@4.1.0:
    dependencies:
      argparse: 2.0.1

  json-parse-even-better-errors@3.0.2: {}

  json-schema-traverse@1.0.0: {}

  json5@2.2.3: {}

  jsonc-parser@3.3.1: {}

  jsonfile@4.0.0:
    optionalDependencies:
      graceful-fs: 4.2.11

  jsonfile@6.1.0:
    dependencies:
      universalify: 2.0.1
    optionalDependencies:
      graceful-fs: 4.2.11

  jsonwebtoken@9.0.2:
    dependencies:
      jws: 3.2.2
      lodash.includes: 4.3.0
      lodash.isboolean: 3.0.3
      lodash.isinteger: 4.0.4
      lodash.isnumber: 3.0.3
      lodash.isplainobject: 4.0.6
      lodash.isstring: 4.0.1
      lodash.once: 4.1.1
      ms: 2.1.3
      semver: 7.7.1

  jwa@1.4.1:
    dependencies:
      buffer-equal-constant-time: 1.0.1
      ecdsa-sig-formatter: 1.0.11
      safe-buffer: 5.2.1

  jws@3.2.2:
    dependencies:
      jwa: 1.4.1
      safe-buffer: 5.2.1

  keytar@7.9.0:
    dependencies:
      node-addon-api: 4.3.0
      prebuild-install: 7.1.3
    optional: true

  lefthook-darwin-arm64@1.12.2:
    optional: true

  lefthook-darwin-x64@1.12.2:
    optional: true

  lefthook-freebsd-arm64@1.12.2:
    optional: true

  lefthook-freebsd-x64@1.12.2:
    optional: true

  lefthook-linux-arm64@1.12.2:
    optional: true

  lefthook-linux-x64@1.12.2:
    optional: true

  lefthook-openbsd-arm64@1.12.2:
    optional: true

  lefthook-openbsd-x64@1.12.2:
    optional: true

  lefthook-windows-arm64@1.12.2:
    optional: true

  lefthook-windows-x64@1.12.2:
    optional: true

  lefthook@1.12.2:
    optionalDependencies:
      lefthook-darwin-arm64: 1.12.2
      lefthook-darwin-x64: 1.12.2
      lefthook-freebsd-arm64: 1.12.2
      lefthook-freebsd-x64: 1.12.2
      lefthook-linux-arm64: 1.12.2
      lefthook-linux-x64: 1.12.2
      lefthook-openbsd-arm64: 1.12.2
      lefthook-openbsd-x64: 1.12.2
      lefthook-windows-arm64: 1.12.2
      lefthook-windows-x64: 1.12.2

  leven@3.1.0: {}

  lines-and-columns@2.0.4: {}

  linkify-it@5.0.0:
    dependencies:
      uc.micro: 2.1.0

  locate-path@5.0.0:
    dependencies:
      p-locate: 4.1.0

  lodash.includes@4.3.0: {}

  lodash.isboolean@3.0.3: {}

  lodash.isinteger@4.0.4: {}

  lodash.isnumber@3.0.3: {}

  lodash.isplainobject@4.0.6: {}

  lodash.isstring@4.0.1: {}

  lodash.once@4.1.1: {}

  lodash.startcase@4.4.0: {}

  lodash.truncate@4.4.2: {}

  lodash@4.17.21: {}

  lru-cache@10.4.3: {}

  lru-cache@11.1.0: {}

  lru-cache@6.0.0:
    dependencies:
      yallist: 4.0.0

  magic-string@0.30.17:
    dependencies:
      '@jridgewell/sourcemap-codec': 1.5.0

  markdown-it@14.1.0:
    dependencies:
      argparse: 2.0.1
      entities: 4.5.0
      linkify-it: 5.0.0
      mdurl: 2.0.0
      punycode.js: 2.3.1
      uc.micro: 2.1.0

  math-intrinsics@1.1.0: {}

  mdurl@2.0.0: {}

  merge2@1.4.1: {}

  micromatch@4.0.8:
    dependencies:
      braces: 3.0.3
      picomatch: 2.3.1

  mime-db@1.52.0: {}

  mime-types@2.1.35:
    dependencies:
      mime-db: 1.52.0

  mime@1.6.0: {}

  mimic-response@3.1.0:
    optional: true

  minimatch@10.0.1:
    dependencies:
      brace-expansion: 2.0.1

  minimatch@3.1.2:
    dependencies:
      brace-expansion: 1.1.11

  minimatch@5.1.6:
    dependencies:
      brace-expansion: 2.0.1

  minimist@1.2.8:
    optional: true

  minipass@7.1.2: {}

  mkdirp-classic@0.5.3:
    optional: true

  mri@1.2.0: {}

  ms@2.1.3: {}

  mute-stream@0.0.8: {}

  napi-build-utils@2.0.0:
    optional: true

  node-abi@3.75.0:
    dependencies:
      semver: 7.7.1
    optional: true

  node-addon-api@4.3.0:
    optional: true

  node-fetch@2.7.0:
    dependencies:
      whatwg-url: 5.0.0

  node-sarif-builder@2.0.3:
    dependencies:
      '@types/sarif': 2.1.7
      fs-extra: 10.1.0

  normalize-package-data@6.0.2:
    dependencies:
      hosted-git-info: 7.0.2
      semver: 7.7.1
      validate-npm-package-license: 3.0.4

  nth-check@2.1.1:
    dependencies:
      boolbase: 1.0.0

  object-inspect@1.13.4: {}

  object-keys@1.1.1: {}

  once@1.4.0:
    dependencies:
      wrappy: 1.0.2
    optional: true

  open@10.1.2:
    dependencies:
      default-browser: 5.2.1
      define-lazy-prop: 3.0.0
      is-inside-container: 1.0.0
      is-wsl: 3.1.0

  os-tmpdir@1.0.2: {}

  outdent@0.5.0: {}

  ovsx@0.10.5:
    dependencies:
      '@vscode/vsce': 3.6.0
      commander: 6.2.1
      follow-redirects: 1.15.9
      is-ci: 2.0.0
      leven: 3.1.0
      semver: 7.7.1
      tmp: 0.2.3
      yauzl-promise: 4.0.0
    transitivePeerDependencies:
      - debug
      - supports-color

  p-filter@2.1.0:
    dependencies:
      p-map: 2.1.0

  p-limit@2.3.0:
    dependencies:
      p-try: 2.2.0

  p-locate@4.1.0:
    dependencies:
      p-limit: 2.3.0

  p-map@2.1.0: {}

  p-map@7.0.3: {}

  p-try@2.2.0: {}

  package-json-from-dist@1.0.1: {}

  package-manager-detector@0.2.11:
    dependencies:
      quansync: 0.2.10

  parse-json@7.1.1:
    dependencies:
      '@babel/code-frame': 7.27.1
      error-ex: 1.3.2
      json-parse-even-better-errors: 3.0.2
      lines-and-columns: 2.0.4
      type-fest: 3.13.1

  parse-semver@1.1.1:
    dependencies:
      semver: 5.7.2

  parse5-htmlparser2-tree-adapter@7.1.0:
    dependencies:
      domhandler: 5.0.3
      parse5: 7.3.0

  parse5-parser-stream@7.1.2:
    dependencies:
      parse5: 7.3.0

  parse5@7.3.0:
    dependencies:
      entities: 6.0.0

  path-exists@4.0.0: {}

  path-key@3.1.1: {}

  path-parse@1.0.7: {}

  path-scurry@2.0.0:
    dependencies:
      lru-cache: 11.1.0
      minipass: 7.1.2

  path-type@4.0.0: {}

  path-type@6.0.0: {}

  pathe@2.0.3: {}

  pend@1.2.0: {}

  picocolors@1.1.1: {}

  picomatch@2.3.1: {}

  picomatch@4.0.2: {}

  pify@4.0.1: {}

  pluralize@2.0.0: {}

  pluralize@8.0.0: {}

  prebuild-install@7.1.3:
    dependencies:
      detect-libc: 2.0.4
      expand-template: 2.0.3
      github-from-package: 0.0.0
      minimist: 1.2.8
      mkdirp-classic: 0.5.3
      napi-build-utils: 2.0.0
      node-abi: 3.75.0
      pump: 3.0.2
      rc: 1.2.8
      simple-get: 4.0.1
      tar-fs: 2.1.2
      tunnel-agent: 0.6.0
    optional: true

  prettier@2.8.8: {}

  pump@3.0.2:
    dependencies:
      end-of-stream: 1.4.4
      once: 1.4.0
    optional: true

  punycode.js@2.3.1: {}

  qs@6.14.0:
    dependencies:
      side-channel: 1.1.0

  quansync@0.2.10: {}

  queue-microtask@1.2.3: {}

  rc-config-loader@4.1.3:
    dependencies:
      debug: 4.4.1
      js-yaml: 4.1.0
      json5: 2.2.3
      require-from-string: 2.0.2
    transitivePeerDependencies:
      - supports-color

  rc@1.2.8:
    dependencies:
      deep-extend: 0.6.0
      ini: 1.3.8
      minimist: 1.2.8
      strip-json-comments: 2.0.1
    optional: true

  read-pkg@8.1.0:
    dependencies:
      '@types/normalize-package-data': 2.4.4
      normalize-package-data: 6.0.2
      parse-json: 7.1.1
      type-fest: 4.41.0

  read-yaml-file@1.1.0:
    dependencies:
      graceful-fs: 4.2.11
      js-yaml: 3.14.1
      pify: 4.0.1
      strip-bom: 3.0.0

  read@1.0.7:
    dependencies:
      mute-stream: 0.0.8

  readable-stream@3.6.2:
    dependencies:
      inherits: 2.0.4
      string_decoder: 1.3.0
      util-deprecate: 1.0.2
    optional: true

  require-from-string@2.0.2: {}

  resolve-from@5.0.0: {}

  resolve-pkg-maps@1.0.0: {}

  resolve@1.22.10:
    dependencies:
      is-core-module: 2.16.1
      path-parse: 1.0.7
      supports-preserve-symlinks-flag: 1.0.0

  reusify@1.1.0: {}

  rollup-plugin-esbuild@6.2.1(esbuild@0.25.8)(rollup@4.46.2):
    dependencies:
      debug: 4.4.0
      es-module-lexer: 1.7.0
      esbuild: 0.25.8
      get-tsconfig: 4.10.0
      rollup: 4.46.2
      unplugin-utils: 0.2.4
    transitivePeerDependencies:
      - supports-color

  rollup@4.46.2:
    dependencies:
      '@types/estree': 1.0.8
    optionalDependencies:
      '@rollup/rollup-android-arm-eabi': 4.46.2
      '@rollup/rollup-android-arm64': 4.46.2
      '@rollup/rollup-darwin-arm64': 4.46.2
      '@rollup/rollup-darwin-x64': 4.46.2
      '@rollup/rollup-freebsd-arm64': 4.46.2
      '@rollup/rollup-freebsd-x64': 4.46.2
      '@rollup/rollup-linux-arm-gnueabihf': 4.46.2
      '@rollup/rollup-linux-arm-musleabihf': 4.46.2
      '@rollup/rollup-linux-arm64-gnu': 4.46.2
      '@rollup/rollup-linux-arm64-musl': 4.46.2
      '@rollup/rollup-linux-loongarch64-gnu': 4.46.2
      '@rollup/rollup-linux-ppc64-gnu': 4.46.2
      '@rollup/rollup-linux-riscv64-gnu': 4.46.2
      '@rollup/rollup-linux-riscv64-musl': 4.46.2
      '@rollup/rollup-linux-s390x-gnu': 4.46.2
      '@rollup/rollup-linux-x64-gnu': 4.46.2
      '@rollup/rollup-linux-x64-musl': 4.46.2
      '@rollup/rollup-win32-arm64-msvc': 4.46.2
      '@rollup/rollup-win32-ia32-msvc': 4.46.2
      '@rollup/rollup-win32-x64-msvc': 4.46.2
      fsevents: 2.3.3

  run-applescript@7.0.0: {}

  run-parallel@1.2.0:
    dependencies:
      queue-microtask: 1.2.3

  safe-buffer@5.2.1: {}

  safer-buffer@2.1.2: {}

  sax@1.4.1: {}

  secretlint@10.1.1:
    dependencies:
      '@secretlint/config-creator': 10.1.1
      '@secretlint/formatter': 10.1.1
      '@secretlint/node': 10.1.1
      '@secretlint/profiler': 10.1.1
      debug: 4.4.1
      globby: 14.1.0
      read-pkg: 8.1.0
    transitivePeerDependencies:
      - supports-color

  semver@5.7.2: {}

  semver@7.7.1: {}

  shebang-command@2.0.0:
    dependencies:
      shebang-regex: 3.0.0

  shebang-regex@3.0.0: {}

  side-channel-list@1.0.0:
    dependencies:
      es-errors: 1.3.0
      object-inspect: 1.13.4

  side-channel-map@1.0.1:
    dependencies:
      call-bound: 1.0.4
      es-errors: 1.3.0
      get-intrinsic: 1.3.0
      object-inspect: 1.13.4

  side-channel-weakmap@1.0.2:
    dependencies:
      call-bound: 1.0.4
      es-errors: 1.3.0
      get-intrinsic: 1.3.0
      object-inspect: 1.13.4
      side-channel-map: 1.0.1

  side-channel@1.1.0:
    dependencies:
      es-errors: 1.3.0
      object-inspect: 1.13.4
      side-channel-list: 1.0.0
      side-channel-map: 1.0.1
      side-channel-weakmap: 1.0.2

  signal-exit@4.1.0: {}

  simple-concat@1.0.1:
    optional: true

  simple-get@4.0.1:
    dependencies:
      decompress-response: 6.0.0
      once: 1.4.0
      simple-concat: 1.0.1
    optional: true

  simple-invariant@2.0.1: {}

  slash@3.0.0: {}

  slash@5.1.0: {}

  slice-ansi@4.0.0:
    dependencies:
      ansi-styles: 4.3.0
      astral-regex: 2.0.0
      is-fullwidth-code-point: 3.0.0

  spawndamnit@3.0.1:
    dependencies:
      cross-spawn: 7.0.6
      signal-exit: 4.1.0

  spdx-correct@3.2.0:
    dependencies:
      spdx-expression-parse: 3.0.1
      spdx-license-ids: 3.0.21

  spdx-exceptions@2.5.0: {}

  spdx-expression-parse@3.0.1:
    dependencies:
      spdx-exceptions: 2.5.0
      spdx-license-ids: 3.0.21

  spdx-license-ids@3.0.21: {}

  sprintf-js@1.0.3: {}

  string-width@4.2.3:
    dependencies:
      emoji-regex: 8.0.0
      is-fullwidth-code-point: 3.0.0
      strip-ansi: 6.0.1

  string-width@5.1.2:
    dependencies:
      eastasianwidth: 0.2.0
      emoji-regex: 9.2.2
      strip-ansi: 7.1.0

  string_decoder@1.3.0:
    dependencies:
      safe-buffer: 5.2.1
    optional: true

  strip-ansi@6.0.1:
    dependencies:
      ansi-regex: 5.0.1

  strip-ansi@7.1.0:
    dependencies:
      ansi-regex: 6.1.0

  strip-bom@3.0.0: {}

  strip-json-comments@2.0.1:
    optional: true

  structured-source@4.0.0:
    dependencies:
      boundary: 2.0.0

  supports-color@7.2.0:
    dependencies:
      has-flag: 4.0.0

  supports-hyperlinks@2.3.0:
    dependencies:
      has-flag: 4.0.0
      supports-color: 7.2.0

  supports-preserve-symlinks-flag@1.0.0: {}

  table@6.9.0:
    dependencies:
      ajv: 8.17.1
      lodash.truncate: 4.4.2
      slice-ansi: 4.0.0
      string-width: 4.2.3
      strip-ansi: 6.0.1

  tar-fs@2.1.2:
    dependencies:
      chownr: 1.1.4
      mkdirp-classic: 0.5.3
      pump: 3.0.2
      tar-stream: 2.2.0
    optional: true

  tar-stream@2.2.0:
    dependencies:
      bl: 4.1.0
      end-of-stream: 1.4.4
      fs-constants: 1.0.0
      inherits: 2.0.4
      readable-stream: 3.6.2
    optional: true

  term-size@2.2.1: {}

  terminal-link@2.1.1:
    dependencies:
      ansi-escapes: 4.3.2
      supports-hyperlinks: 2.3.0

  text-table@0.2.0: {}

  textextensions@6.11.0:
    dependencies:
      editions: 6.21.0

  tmp@0.0.33:
    dependencies:
      os-tmpdir: 1.0.2

  tmp@0.2.3: {}

  to-regex-range@5.0.1:
    dependencies:
      is-number: 7.0.0

  tr46@0.0.3: {}

  tslib@2.8.1: {}

  tunnel-agent@0.6.0:
    dependencies:
      safe-buffer: 5.2.1
    optional: true

  tunnel@0.0.6: {}

  type-fest@0.21.3: {}

  type-fest@3.13.1: {}

  type-fest@4.41.0: {}

  typed-rest-client@1.8.11:
    dependencies:
      qs: 6.14.0
      tunnel: 0.0.6
      underscore: 1.13.7

  typescript@5.9.2: {}

  uc.micro@2.1.0: {}

  underscore@1.13.7: {}

  undici-types@6.21.0: {}

  undici@6.21.2: {}

  unicorn-magic@0.3.0: {}

  universalify@0.1.2: {}

  universalify@2.0.1: {}

  unplugin-utils@0.2.4:
    dependencies:
      pathe: 2.0.3
      picomatch: 4.0.2

  url-join@4.0.1: {}

  util-deprecate@1.0.2:
    optional: true

  uuid@8.3.2: {}

  validate-npm-package-license@3.0.4:
    dependencies:
      spdx-correct: 3.2.0
      spdx-expression-parse: 3.0.1

  version-range@4.14.0: {}

  vscode-jsonrpc@8.2.0: {}

  vscode-languageclient@9.0.1:
    dependencies:
      minimatch: 5.1.6
      semver: 7.7.1
      vscode-languageserver-protocol: 3.17.5

  vscode-languageserver-protocol@3.17.5:
    dependencies:
      vscode-jsonrpc: 8.2.0
      vscode-languageserver-types: 3.17.5

  vscode-languageserver-types@3.17.5: {}

  vscode-uri@3.1.0: {}

  webidl-conversions@3.0.1: {}

  whatwg-encoding@3.1.1:
    dependencies:
      iconv-lite: 0.6.3

  whatwg-mimetype@4.0.0: {}

  whatwg-url@5.0.0:
    dependencies:
      tr46: 0.0.3
      webidl-conversions: 3.0.1

  which@2.0.2:
    dependencies:
      isexe: 2.0.0

  wrap-ansi@7.0.0:
    dependencies:
      ansi-styles: 4.3.0
      string-width: 4.2.3
      strip-ansi: 6.0.1

  wrap-ansi@8.1.0:
    dependencies:
      ansi-styles: 6.2.1
      string-width: 5.1.2
      strip-ansi: 7.1.0

  wrappy@1.0.2:
    optional: true

  xml2js@0.5.0:
    dependencies:
      sax: 1.4.1
      xmlbuilder: 11.0.1

  xmlbuilder@11.0.1: {}

  yallist@4.0.0: {}

  yauzl-promise@4.0.0:
    dependencies:
      '@node-rs/crc32': 1.10.6
      is-it-type: 5.1.2
      simple-invariant: 2.0.1

  yauzl@2.10.0:
    dependencies:
      buffer-crc32: 0.2.13
      fd-slicer: 1.1.0

  yazl@2.5.1:
    dependencies:
      buffer-crc32: 0.2.13<|MERGE_RESOLUTION|>--- conflicted
+++ resolved
@@ -19,13 +19,8 @@
         version: 3.1.0
     devDependencies:
       '@biomejs/biome':
-<<<<<<< HEAD
-        specifier: 2.1.2
-        version: 2.1.2
-=======
         specifier: 2.1.3
         version: 2.1.3
->>>>>>> 8fa2ca19
       '@changesets/changelog-github':
         specifier: 0.5.1
         version: 0.5.1
@@ -133,15 +128,6 @@
     resolution: {integrity: sha512-1x3D2xEk2fRo3PAhwQwu5UubzgiVWSXTBfWpVd2Mx2AzRqJuDJCsgaDVZ7HB5iGzDW1Hl1sWN2mFyKjmR9uAog==}
     engines: {node: '>=6.9.0'}
 
-<<<<<<< HEAD
-  '@biomejs/biome@2.1.2':
-    resolution: {integrity: sha512-yq8ZZuKuBVDgAS76LWCfFKHSYIAgqkxVB3mGVVpOe2vSkUTs7xG46zXZeNPRNVjiJuw0SZ3+J2rXiYx0RUpfGg==}
-    engines: {node: '>=14.21.3'}
-    hasBin: true
-
-  '@biomejs/cli-darwin-arm64@2.1.2':
-    resolution: {integrity: sha512-leFAks64PEIjc7MY/cLjE8u5OcfBKkcDB0szxsWUB4aDfemBep1WVKt0qrEyqZBOW8LPHzrFMyDl3FhuuA0E7g==}
-=======
   '@biomejs/biome@2.1.3':
     resolution: {integrity: sha512-KE/tegvJIxTkl7gJbGWSgun7G6X/n2M6C35COT6ctYrAy7SiPyNvi6JtoQERVK/VRbttZfgGq96j2bFmhmnH4w==}
     engines: {node: '>=14.21.3'}
@@ -149,84 +135,48 @@
 
   '@biomejs/cli-darwin-arm64@2.1.3':
     resolution: {integrity: sha512-LFLkSWRoSGS1wVUD/BE6Nlt2dSn0ulH3XImzg2O/36BoToJHKXjSxzPEMAqT9QvwVtk7/9AQhZpTneERU9qaXA==}
->>>>>>> 8fa2ca19
     engines: {node: '>=14.21.3'}
     cpu: [arm64]
     os: [darwin]
 
-<<<<<<< HEAD
-  '@biomejs/cli-darwin-x64@2.1.2':
-    resolution: {integrity: sha512-Nmmv7wRX5Nj7lGmz0FjnWdflJg4zii8Ivruas6PBKzw5SJX/q+Zh2RfnO+bBnuKLXpj8kiI2x2X12otpH6a32A==}
-=======
   '@biomejs/cli-darwin-x64@2.1.3':
     resolution: {integrity: sha512-Q/4OTw8P9No9QeowyxswcWdm0n2MsdCwWcc5NcKQQvzwPjwuPdf8dpPPf4r+x0RWKBtl1FLiAUtJvBlri6DnYw==}
->>>>>>> 8fa2ca19
     engines: {node: '>=14.21.3'}
     cpu: [x64]
     os: [darwin]
 
-<<<<<<< HEAD
-  '@biomejs/cli-linux-arm64-musl@2.1.2':
-    resolution: {integrity: sha512-qgHvafhjH7Oca114FdOScmIKf1DlXT1LqbOrrbR30kQDLFPEOpBG0uzx6MhmsrmhGiCFCr2obDamu+czk+X0HQ==}
-=======
   '@biomejs/cli-linux-arm64-musl@2.1.3':
     resolution: {integrity: sha512-KXouFSBnoxAWZYDQrnNRzZBbt5s9UJkIm40hdvSL9mBxSSoxRFQJbtg1hP3aa8A2SnXyQHxQfpiVeJlczZt76w==}
->>>>>>> 8fa2ca19
     engines: {node: '>=14.21.3'}
     cpu: [arm64]
     os: [linux]
 
-<<<<<<< HEAD
-  '@biomejs/cli-linux-arm64@2.1.2':
-    resolution: {integrity: sha512-NWNy2Diocav61HZiv2enTQykbPP/KrA/baS7JsLSojC7Xxh2nl9IczuvE5UID7+ksRy2e7yH7klm/WkA72G1dw==}
-=======
   '@biomejs/cli-linux-arm64@2.1.3':
     resolution: {integrity: sha512-2hS6LgylRqMFmAZCOFwYrf77QMdUwJp49oe8PX/O8+P2yKZMSpyQTf3Eo5ewnsMFUEmYbPOskafdV1ds1MZMJA==}
->>>>>>> 8fa2ca19
     engines: {node: '>=14.21.3'}
     cpu: [arm64]
     os: [linux]
 
-<<<<<<< HEAD
-  '@biomejs/cli-linux-x64-musl@2.1.2':
-    resolution: {integrity: sha512-xlB3mU14ZUa3wzLtXfmk2IMOGL+S0aHFhSix/nssWS/2XlD27q+S6f0dlQ8WOCbYoXcuz8BCM7rCn2lxdTrlQA==}
-=======
   '@biomejs/cli-linux-x64-musl@2.1.3':
     resolution: {integrity: sha512-KaLAxnROouzIWtl6a0Y88r/4hW5oDUJTIqQorOTVQITaKQsKjZX4XCUmHIhdEk8zMnaiLZzRTAwk1yIAl+mIew==}
->>>>>>> 8fa2ca19
     engines: {node: '>=14.21.3'}
     cpu: [x64]
     os: [linux]
 
-<<<<<<< HEAD
-  '@biomejs/cli-linux-x64@2.1.2':
-    resolution: {integrity: sha512-Km/UYeVowygTjpX6sGBzlizjakLoMQkxWbruVZSNE6osuSI63i4uCeIL+6q2AJlD3dxoiBJX70dn1enjQnQqwA==}
-=======
   '@biomejs/cli-linux-x64@2.1.3':
     resolution: {integrity: sha512-NxlSCBhLvQtWGagEztfAZ4WcE1AkMTntZV65ZvR+J9jp06+EtOYEBPQndA70ZGhHbEDG57bR6uNvqkd1WrEYVA==}
->>>>>>> 8fa2ca19
     engines: {node: '>=14.21.3'}
     cpu: [x64]
     os: [linux]
 
-<<<<<<< HEAD
-  '@biomejs/cli-win32-arm64@2.1.2':
-    resolution: {integrity: sha512-G8KWZli5ASOXA3yUQgx+M4pZRv3ND16h77UsdunUL17uYpcL/UC7RkWTdkfvMQvogVsAuz5JUcBDjgZHXxlKoA==}
-=======
   '@biomejs/cli-win32-arm64@2.1.3':
     resolution: {integrity: sha512-V9CUZCtWH4u0YwyCYbQ3W5F4ZGPWp2C2TYcsiWFNNyRfmOW1j/TY/jAurl33SaRjgZPO5UUhGyr9m6BN9t84NQ==}
->>>>>>> 8fa2ca19
     engines: {node: '>=14.21.3'}
     cpu: [arm64]
     os: [win32]
 
-<<<<<<< HEAD
-  '@biomejs/cli-win32-x64@2.1.2':
-    resolution: {integrity: sha512-9zajnk59PMpjBkty3bK2IrjUsUHvqe9HWwyAWQBjGLE7MIBjbX2vwv1XPEhmO2RRuGoTkVx3WCanHrjAytICLA==}
-=======
   '@biomejs/cli-win32-x64@2.1.3':
     resolution: {integrity: sha512-dxy599q6lgp8ANPpR8sDMscwdp9oOumEsVXuVCVT9N2vAho8uYXlCz53JhxX6LtJOXaE73qzgkGQ7QqvFlMC0g==}
->>>>>>> 8fa2ca19
     engines: {node: '>=14.21.3'}
     cpu: [x64]
     os: [win32]
@@ -2333,41 +2283,6 @@
 
   '@babel/runtime@7.27.1': {}
 
-<<<<<<< HEAD
-  '@biomejs/biome@2.1.2':
-    optionalDependencies:
-      '@biomejs/cli-darwin-arm64': 2.1.2
-      '@biomejs/cli-darwin-x64': 2.1.2
-      '@biomejs/cli-linux-arm64': 2.1.2
-      '@biomejs/cli-linux-arm64-musl': 2.1.2
-      '@biomejs/cli-linux-x64': 2.1.2
-      '@biomejs/cli-linux-x64-musl': 2.1.2
-      '@biomejs/cli-win32-arm64': 2.1.2
-      '@biomejs/cli-win32-x64': 2.1.2
-
-  '@biomejs/cli-darwin-arm64@2.1.2':
-    optional: true
-
-  '@biomejs/cli-darwin-x64@2.1.2':
-    optional: true
-
-  '@biomejs/cli-linux-arm64-musl@2.1.2':
-    optional: true
-
-  '@biomejs/cli-linux-arm64@2.1.2':
-    optional: true
-
-  '@biomejs/cli-linux-x64-musl@2.1.2':
-    optional: true
-
-  '@biomejs/cli-linux-x64@2.1.2':
-    optional: true
-
-  '@biomejs/cli-win32-arm64@2.1.2':
-    optional: true
-
-  '@biomejs/cli-win32-x64@2.1.2':
-=======
   '@biomejs/biome@2.1.3':
     optionalDependencies:
       '@biomejs/cli-darwin-arm64': 2.1.3
@@ -2401,7 +2316,6 @@
     optional: true
 
   '@biomejs/cli-win32-x64@2.1.3':
->>>>>>> 8fa2ca19
     optional: true
 
   '@changesets/apply-release-plan@7.0.12':
