pre-commit:
  commands:
    check:
      glob: "*.{js,ts,json}"
<<<<<<< HEAD
      run: pnpm biome check --apply {staged_files} && git add {staged_files}
=======
      run: pnpm exec biome check --apply {staged_files} && git add {staged_files}
>>>>>>> f652a3cc
<|MERGE_RESOLUTION|>--- conflicted
+++ resolved
@@ -2,8 +2,4 @@
   commands:
     check:
       glob: "*.{js,ts,json}"
-<<<<<<< HEAD
-      run: pnpm biome check --apply {staged_files} && git add {staged_files}
-=======
-      run: pnpm exec biome check --apply {staged_files} && git add {staged_files}
->>>>>>> f652a3cc
+      run: pnpm exec biome check --apply {staged_files} && git add {staged_files}