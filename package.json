--- conflicted
+++ resolved
@@ -74,13 +74,14 @@
 			"title": "Biome",
 			"properties": {
 				"biome.rename": {
-					"type": ["boolean", "null"],
-					"default": null,
+					"type": "boolean",
+					"default": false,
 					"markdownDescription": "Enable/Disable Biome handling renames in the workspace. (Experimental)"
 				},
 				"biome.LSP.bin": {
-					"type": ["string", "null"],
-					"default": null,
+					"type": "string",
+					"default": "",
+					"ignoreSync": true,
 					"markdownDescription": "The biome lsp server executable. If the path is relative, the workspace folder will be used as base path"
 				},
 				"biome.LSP.trace": {
@@ -90,20 +91,6 @@
 					"enumDescriptions": ["No traces", "Error only", "Full log"],
 					"default": "off",
 					"description": "Traces the communication between VS Code and the language server."
-<<<<<<< HEAD
-=======
-				},
-				"biome.lspBin": {
-					"type": "string",
-					"default": "",
-					"ignoreSync": true,
-					"markdownDescription": "The biome lsp server executable. If the path is relative, the workspace folder will be used as base path"
-				},
-				"biome.rename": {
-					"type": "boolean",
-					"default": false,
-					"markdownDescription": "Enable/Disable Biome handling renames in the workspace. (Experimental)"
->>>>>>> 3f4d3a53
 				}
 			}
 		}
